<<<<<<< HEAD
from abc import ABC
from typing import Union

import numpy as np
from scipy import sparse
from sklearn.linear_model._base import LinearModel as SKLinearModel
from sklearn.linear_model._stochastic_gradient import BaseSGDRegressor

from sklearn.linear_model import LinearRegression, BayesianRidge, Ridge, SGDRegressor, ARDRegression, \
    HuberRegressor, PassiveAggressiveRegressor


class Regressor(ABC):
    """
    Abstract class for Regressors
    """

    def __init__(self, model: Union[SKLinearModel, BaseSGDRegressor]):
        self.__model = model

    @property
    def model(self):
        return self.__model

    def fit(self, X: list, Y: list = None):
        """
        Fit the regressor.
        First the classifier is instantiated, then we transform the Training Data,
        then the actual fitting is done.

        Training data (X) is in the form:
            X = [ (merged) representation for item 1, (merged) representation for item 2, ...]
        where every item is a representation for an item (can be a merged one in case multiple representations
        are chosen)

        Target data (Y) is in the form:
            Y = [0, 1, ... ]
        where 0 represent a negative item, 1 represent a positive item

        Args:
            X (list): list containing Training data.
            Y (list): list containing Training targets.
        """
        self.__model = self.__model.fit(X, Y)

    def predict(self, X_pred: list):
        """
        Predicts the probability for every item in X_pred.
        It uses the method predict() from sklearn of the instantiated regressor

        It's in the form:
            X_pred = [ (merged) representation for item 1, (merged) representation for item 2, ...]
        where every item is a representation for an item (can be a merged one in case multiple representations
        are chosen)

        Args:
            X_pred (list): list containing data to predict.
        """
        return self.__model.predict(X_pred)


class SkLinearRegression(Regressor):
    """
    Class that implements the LinearRegression regressor from sklearn.
    The parameters one could pass are the same ones you would pass instantiating
    the regressor LinearRegression directly from sklearn.
    """

    def __init__(self, *args, **kwargs):
        model = LinearRegression(*args, **kwargs)

        super().__init__(model)

    def __str__(self):
        return "SkLinearRegression"


class SkRidge(Regressor):
    """
    Class that implements the Ridge regressor from sklearn.
    The parameters one could pass are the same ones you would pass instantiating
    the regressor Ridge directly from sklearn.
    """
    def __init__(self, *args, **kwargs):
        model = Ridge(*args, **kwargs)

        super().__init__(model)

    def fit(self, X: Union[np.ndarray, sparse.csr_matrix], Y: list = None):
        self.model.fit(X.toarray() if isinstance(X, sparse.csr_matrix) else X, Y)

    def predict(self, X_pred: Union[np.ndarray, sparse.csr_matrix]):
        return self.model.predict(X_pred.toarray() if isinstance(X_pred, sparse.csr_matrix) else X_pred)

    def __str__(self):
        return "SkRidge"


class SkBayesianRidge(Regressor):
    """
    Class that implements the BayesianRidge regressor from sklearn.
    The parameters one could pass are the same ones you would pass instantiating
    the regressor BayesianRidge directly from sklearn.
    """
    def __init__(self, *args, **kwargs):
        model = BayesianRidge(*args, **kwargs)

        super().__init__(model)

    def fit(self, X: Union[np.ndarray, sparse.csr_matrix], Y: list = None):
        self.model.fit(X.toarray() if isinstance(X, sparse.csr_matrix) else X, Y)

    def predict(self, X_pred: Union[np.ndarray, sparse.csr_matrix]):
        return self.model.predict(X_pred.toarray() if isinstance(X_pred, sparse.csr_matrix) else X_pred)

    def __str__(self):
        return "SkBayesianRidge"


class SkSGDRegressor(Regressor):
    """
    Class that implements the SGD regressor from sklearn.
    The parameters one could pass are the same ones you would pass instantiating
    the regressor SGD directly from sklearn.
    """
    def __init__(self, *args, **kwargs):
        model = SGDRegressor(*args, **kwargs)
        super().__init__(model)

    def __str__(self):
        return "SkSGDRegressor"


class SkARDRegression(Regressor):
    """
    Class that implements the ARD regressor from sklearn.
    The parameters one could pass are the same ones you would pass instantiating
    the regressor ARD directly from sklearn.
    """
    def __init__(self, *args, **kwargs):

        model = ARDRegression(*args, **kwargs)
        super().__init__(model)

    def fit(self, X: Union[np.ndarray, sparse.csr_matrix], Y: list = None):
        self.model.fit(X.toarray() if isinstance(X, sparse.csr_matrix) else X, Y)

    def predict(self, X_pred: Union[np.ndarray, sparse.csr_matrix]):
        return self.model.predict(X_pred.toarray() if isinstance(X_pred, sparse.csr_matrix) else X_pred)

    def __str__(self):
        return "SkARDRegression"


class SkHuberRegressor(Regressor):
    """
    Class that implements the Huber regressor from sklearn.
    The parameters one could pass are the same ones you would pass instantiating
    the regressor Huber directly from sklearn.
    """
    def __init__(self, *args, **kwargs):

        model = HuberRegressor(*args, **kwargs)
        super().__init__(model)

    def __str__(self):
        return "SkHuberRegressor"


class SkPassiveAggressiveRegressor(Regressor):
    """
    Class that implements the PassiveAggressive regressor from sklearn.
    The parameters one could pass are the same ones you would pass instantiating
    the regressor PassiveAggressive directly from sklearn.
    """
    def __init__(self, *args, **kwargs):

        model = PassiveAggressiveRegressor(*args, **kwargs)
        super().__init__(model)

    def __str__(self):
        return "SkPassiveAggressiveRegressor"
=======
from abc import ABC
from typing import Union

import numpy as np
from scipy import sparse
from sklearn.linear_model._base import LinearModel as SKLinearModel
from sklearn.linear_model._stochastic_gradient import BaseSGDRegressor

from sklearn.linear_model import LinearRegression, BayesianRidge, Ridge, SGDRegressor, ARDRegression, \
    HuberRegressor, PassiveAggressiveRegressor


class Regressor(ABC):
    """
    Abstract class for Regressors
    """

    def __init__(self, model: Union[SKLinearModel, BaseSGDRegressor]):
        self.__model = model

    @property
    def model(self):
        return self.__model

    def __repr__(self):
        return f'Regressor(model={self.__model})'

    def fit(self, X: list, Y: list = None):
        """
        Fit the regressor.
        First the classifier is instantiated, then we transform the Training Data,
        then the actual fitting is done.

        Training data (X) is in the form:
            X = [ (merged) representation for item 1, (merged) representation for item 2, ...]
        where every item is a representation for an item (can be a merged one in case multiple representations
        are chosen)

        Target data (Y) is in the form:
            Y = [0, 1, ... ]
        where 0 represent a negative item, 1 represent a positive item

        Args:
            X (list): list containing Training data.
            Y (list): list containing Training targets.
        """
        self.__model = self.__model.fit(X, Y)

    def predict(self, X_pred: list):
        """
        Predicts the probability for every item in X_pred.
        It uses the method predict() from sklearn of the instantiated regressor

        It's in the form:
            X_pred = [ (merged) representation for item 1, (merged) representation for item 2, ...]
        where every item is a representation for an item (can be a merged one in case multiple representations
        are chosen)

        Args:
            X_pred (list): list containing data to predict.
        """
        return self.__model.predict(X_pred)


class SkLinearRegression(Regressor):
    """
    Class that implements the LinearRegression regressor from sklearn.
    The parameters one could pass are the same ones you would pass instantiating
    the regressor LinearRegression directly from sklearn.
    """

    def __init__(self, *args, **kwargs):
        model = LinearRegression(*args, **kwargs)

        super().__init__(model)

    def __str__(self):
        return "SkLinearRegression"

    def __repr__(self):
        return f'SkLinearRegression(model={self.__model})'


class SkRidge(Regressor):
    """
    Class that implements the Ridge regressor from sklearn.
    The parameters one could pass are the same ones you would pass instantiating
    the regressor Ridge directly from sklearn.
    """
    def __init__(self, *args, **kwargs):
        model = Ridge(*args, **kwargs)

        super().__init__(model)

    def fit(self, X: Union[np.ndarray, sparse.csr_matrix], Y: list = None):
        self.model.fit(X.toarray() if isinstance(X, sparse.csr_matrix) else X, Y)

    def predict(self, X_pred: Union[np.ndarray, sparse.csr_matrix]):
        return self.model.predict(X_pred.toarray() if isinstance(X_pred, sparse.csr_matrix) else X_pred)

    def __str__(self):
        return "SkRidge"

    def __repr__(self):
        return f'SkRidge(model={self.__model})'


class SkBayesianRidge(Regressor):
    """
    Class that implements the BayesianRidge regressor from sklearn.
    The parameters one could pass are the same ones you would pass instantiating
    the regressor BayesianRidge directly from sklearn.
    """
    def __init__(self, *args, **kwargs):
        model = BayesianRidge(*args, **kwargs)

        super().__init__(model)

    def fit(self, X: Union[np.ndarray, sparse.csr_matrix], Y: list = None):
        self.model.fit(X.toarray() if isinstance(X, sparse.csr_matrix) else X, Y)

    def predict(self, X_pred: Union[np.ndarray, sparse.csr_matrix]):
        return self.model.predict(X_pred.toarray() if isinstance(X_pred, sparse.csr_matrix) else X_pred)

    def __str__(self):
        return "SkBayesianRidge"


class SkSGDRegressor(Regressor):
    """
    Class that implements the SGD regressor from sklearn.
    The parameters one could pass are the same ones you would pass instantiating
    the regressor SGD directly from sklearn.
    """
    def __init__(self, *args, **kwargs):
        model = SGDRegressor(*args, **kwargs)
        super().__init__(model)

    def __str__(self):
        return "SkSGDRegressor"

    def __repr__(self):
        return f'SkSGDRegressor(model={self.__model})'


class SkARDRegression(Regressor):
    """
    Class that implements the ARD regressor from sklearn.
    The parameters one could pass are the same ones you would pass instantiating
    the regressor ARD directly from sklearn.
    """
    def __init__(self, *args, **kwargs):

        model = ARDRegression(*args, **kwargs)
        super().__init__(model)

    def fit(self, X: Union[np.ndarray, sparse.csr_matrix], Y: list = None):
        self.model.fit(X.toarray() if isinstance(X, sparse.csr_matrix) else X, Y)

    def predict(self, X_pred: Union[np.ndarray, sparse.csr_matrix]):
        return self.model.predict(X_pred.toarray() if isinstance(X_pred, sparse.csr_matrix) else X_pred)

    def __str__(self):
        return "SkARDRegression"

    def __repr__(self):
        return f'SkARDRegression(model={self.__model})'


class SkHuberRegressor(Regressor):
    """
    Class that implements the Huber regressor from sklearn.
    The parameters one could pass are the same ones you would pass instantiating
    the regressor Huber directly from sklearn.
    """
    def __init__(self, *args, **kwargs):

        model = HuberRegressor(*args, **kwargs)
        super().__init__(model)

    def __str__(self):
        return "SkHuberRegressor"

    def __repr__(self):
        return f'SkHuberRegressor(model={self.__model})'


class SkPassiveAggressiveRegressor(Regressor):
    """
    Class that implements the PassiveAggressive regressor from sklearn.
    The parameters one could pass are the same ones you would pass instantiating
    the regressor PassiveAggressive directly from sklearn.
    """
    def __init__(self, *args, **kwargs):

        model = PassiveAggressiveRegressor(*args, **kwargs)
        super().__init__(model)

    def __str__(self):
        return "SkPassiveAggressiveRegressor"

    def __repr__(self):
        return f'SkPassiveAggressiveRegressor(model={self.__model})'
>>>>>>> 80ecb436
<|MERGE_RESOLUTION|>--- conflicted
+++ resolved
@@ -1,388 +1,203 @@
-<<<<<<< HEAD
-from abc import ABC
-from typing import Union
-
-import numpy as np
-from scipy import sparse
-from sklearn.linear_model._base import LinearModel as SKLinearModel
-from sklearn.linear_model._stochastic_gradient import BaseSGDRegressor
-
-from sklearn.linear_model import LinearRegression, BayesianRidge, Ridge, SGDRegressor, ARDRegression, \
-    HuberRegressor, PassiveAggressiveRegressor
-
-
-class Regressor(ABC):
-    """
-    Abstract class for Regressors
-    """
-
-    def __init__(self, model: Union[SKLinearModel, BaseSGDRegressor]):
-        self.__model = model
-
-    @property
-    def model(self):
-        return self.__model
-
-    def fit(self, X: list, Y: list = None):
-        """
-        Fit the regressor.
-        First the classifier is instantiated, then we transform the Training Data,
-        then the actual fitting is done.
-
-        Training data (X) is in the form:
-            X = [ (merged) representation for item 1, (merged) representation for item 2, ...]
-        where every item is a representation for an item (can be a merged one in case multiple representations
-        are chosen)
-
-        Target data (Y) is in the form:
-            Y = [0, 1, ... ]
-        where 0 represent a negative item, 1 represent a positive item
-
-        Args:
-            X (list): list containing Training data.
-            Y (list): list containing Training targets.
-        """
-        self.__model = self.__model.fit(X, Y)
-
-    def predict(self, X_pred: list):
-        """
-        Predicts the probability for every item in X_pred.
-        It uses the method predict() from sklearn of the instantiated regressor
-
-        It's in the form:
-            X_pred = [ (merged) representation for item 1, (merged) representation for item 2, ...]
-        where every item is a representation for an item (can be a merged one in case multiple representations
-        are chosen)
-
-        Args:
-            X_pred (list): list containing data to predict.
-        """
-        return self.__model.predict(X_pred)
-
-
-class SkLinearRegression(Regressor):
-    """
-    Class that implements the LinearRegression regressor from sklearn.
-    The parameters one could pass are the same ones you would pass instantiating
-    the regressor LinearRegression directly from sklearn.
-    """
-
-    def __init__(self, *args, **kwargs):
-        model = LinearRegression(*args, **kwargs)
-
-        super().__init__(model)
-
-    def __str__(self):
-        return "SkLinearRegression"
-
-
-class SkRidge(Regressor):
-    """
-    Class that implements the Ridge regressor from sklearn.
-    The parameters one could pass are the same ones you would pass instantiating
-    the regressor Ridge directly from sklearn.
-    """
-    def __init__(self, *args, **kwargs):
-        model = Ridge(*args, **kwargs)
-
-        super().__init__(model)
-
-    def fit(self, X: Union[np.ndarray, sparse.csr_matrix], Y: list = None):
-        self.model.fit(X.toarray() if isinstance(X, sparse.csr_matrix) else X, Y)
-
-    def predict(self, X_pred: Union[np.ndarray, sparse.csr_matrix]):
-        return self.model.predict(X_pred.toarray() if isinstance(X_pred, sparse.csr_matrix) else X_pred)
-
-    def __str__(self):
-        return "SkRidge"
-
-
-class SkBayesianRidge(Regressor):
-    """
-    Class that implements the BayesianRidge regressor from sklearn.
-    The parameters one could pass are the same ones you would pass instantiating
-    the regressor BayesianRidge directly from sklearn.
-    """
-    def __init__(self, *args, **kwargs):
-        model = BayesianRidge(*args, **kwargs)
-
-        super().__init__(model)
-
-    def fit(self, X: Union[np.ndarray, sparse.csr_matrix], Y: list = None):
-        self.model.fit(X.toarray() if isinstance(X, sparse.csr_matrix) else X, Y)
-
-    def predict(self, X_pred: Union[np.ndarray, sparse.csr_matrix]):
-        return self.model.predict(X_pred.toarray() if isinstance(X_pred, sparse.csr_matrix) else X_pred)
-
-    def __str__(self):
-        return "SkBayesianRidge"
-
-
-class SkSGDRegressor(Regressor):
-    """
-    Class that implements the SGD regressor from sklearn.
-    The parameters one could pass are the same ones you would pass instantiating
-    the regressor SGD directly from sklearn.
-    """
-    def __init__(self, *args, **kwargs):
-        model = SGDRegressor(*args, **kwargs)
-        super().__init__(model)
-
-    def __str__(self):
-        return "SkSGDRegressor"
-
-
-class SkARDRegression(Regressor):
-    """
-    Class that implements the ARD regressor from sklearn.
-    The parameters one could pass are the same ones you would pass instantiating
-    the regressor ARD directly from sklearn.
-    """
-    def __init__(self, *args, **kwargs):
-
-        model = ARDRegression(*args, **kwargs)
-        super().__init__(model)
-
-    def fit(self, X: Union[np.ndarray, sparse.csr_matrix], Y: list = None):
-        self.model.fit(X.toarray() if isinstance(X, sparse.csr_matrix) else X, Y)
-
-    def predict(self, X_pred: Union[np.ndarray, sparse.csr_matrix]):
-        return self.model.predict(X_pred.toarray() if isinstance(X_pred, sparse.csr_matrix) else X_pred)
-
-    def __str__(self):
-        return "SkARDRegression"
-
-
-class SkHuberRegressor(Regressor):
-    """
-    Class that implements the Huber regressor from sklearn.
-    The parameters one could pass are the same ones you would pass instantiating
-    the regressor Huber directly from sklearn.
-    """
-    def __init__(self, *args, **kwargs):
-
-        model = HuberRegressor(*args, **kwargs)
-        super().__init__(model)
-
-    def __str__(self):
-        return "SkHuberRegressor"
-
-
-class SkPassiveAggressiveRegressor(Regressor):
-    """
-    Class that implements the PassiveAggressive regressor from sklearn.
-    The parameters one could pass are the same ones you would pass instantiating
-    the regressor PassiveAggressive directly from sklearn.
-    """
-    def __init__(self, *args, **kwargs):
-
-        model = PassiveAggressiveRegressor(*args, **kwargs)
-        super().__init__(model)
-
-    def __str__(self):
-        return "SkPassiveAggressiveRegressor"
-=======
-from abc import ABC
-from typing import Union
-
-import numpy as np
-from scipy import sparse
-from sklearn.linear_model._base import LinearModel as SKLinearModel
-from sklearn.linear_model._stochastic_gradient import BaseSGDRegressor
-
-from sklearn.linear_model import LinearRegression, BayesianRidge, Ridge, SGDRegressor, ARDRegression, \
-    HuberRegressor, PassiveAggressiveRegressor
-
-
-class Regressor(ABC):
-    """
-    Abstract class for Regressors
-    """
-
-    def __init__(self, model: Union[SKLinearModel, BaseSGDRegressor]):
-        self.__model = model
-
-    @property
-    def model(self):
-        return self.__model
-
-    def __repr__(self):
-        return f'Regressor(model={self.__model})'
-
-    def fit(self, X: list, Y: list = None):
-        """
-        Fit the regressor.
-        First the classifier is instantiated, then we transform the Training Data,
-        then the actual fitting is done.
-
-        Training data (X) is in the form:
-            X = [ (merged) representation for item 1, (merged) representation for item 2, ...]
-        where every item is a representation for an item (can be a merged one in case multiple representations
-        are chosen)
-
-        Target data (Y) is in the form:
-            Y = [0, 1, ... ]
-        where 0 represent a negative item, 1 represent a positive item
-
-        Args:
-            X (list): list containing Training data.
-            Y (list): list containing Training targets.
-        """
-        self.__model = self.__model.fit(X, Y)
-
-    def predict(self, X_pred: list):
-        """
-        Predicts the probability for every item in X_pred.
-        It uses the method predict() from sklearn of the instantiated regressor
-
-        It's in the form:
-            X_pred = [ (merged) representation for item 1, (merged) representation for item 2, ...]
-        where every item is a representation for an item (can be a merged one in case multiple representations
-        are chosen)
-
-        Args:
-            X_pred (list): list containing data to predict.
-        """
-        return self.__model.predict(X_pred)
-
-
-class SkLinearRegression(Regressor):
-    """
-    Class that implements the LinearRegression regressor from sklearn.
-    The parameters one could pass are the same ones you would pass instantiating
-    the regressor LinearRegression directly from sklearn.
-    """
-
-    def __init__(self, *args, **kwargs):
-        model = LinearRegression(*args, **kwargs)
-
-        super().__init__(model)
-
-    def __str__(self):
-        return "SkLinearRegression"
-
-    def __repr__(self):
-        return f'SkLinearRegression(model={self.__model})'
-
-
-class SkRidge(Regressor):
-    """
-    Class that implements the Ridge regressor from sklearn.
-    The parameters one could pass are the same ones you would pass instantiating
-    the regressor Ridge directly from sklearn.
-    """
-    def __init__(self, *args, **kwargs):
-        model = Ridge(*args, **kwargs)
-
-        super().__init__(model)
-
-    def fit(self, X: Union[np.ndarray, sparse.csr_matrix], Y: list = None):
-        self.model.fit(X.toarray() if isinstance(X, sparse.csr_matrix) else X, Y)
-
-    def predict(self, X_pred: Union[np.ndarray, sparse.csr_matrix]):
-        return self.model.predict(X_pred.toarray() if isinstance(X_pred, sparse.csr_matrix) else X_pred)
-
-    def __str__(self):
-        return "SkRidge"
-
-    def __repr__(self):
-        return f'SkRidge(model={self.__model})'
-
-
-class SkBayesianRidge(Regressor):
-    """
-    Class that implements the BayesianRidge regressor from sklearn.
-    The parameters one could pass are the same ones you would pass instantiating
-    the regressor BayesianRidge directly from sklearn.
-    """
-    def __init__(self, *args, **kwargs):
-        model = BayesianRidge(*args, **kwargs)
-
-        super().__init__(model)
-
-    def fit(self, X: Union[np.ndarray, sparse.csr_matrix], Y: list = None):
-        self.model.fit(X.toarray() if isinstance(X, sparse.csr_matrix) else X, Y)
-
-    def predict(self, X_pred: Union[np.ndarray, sparse.csr_matrix]):
-        return self.model.predict(X_pred.toarray() if isinstance(X_pred, sparse.csr_matrix) else X_pred)
-
-    def __str__(self):
-        return "SkBayesianRidge"
-
-
-class SkSGDRegressor(Regressor):
-    """
-    Class that implements the SGD regressor from sklearn.
-    The parameters one could pass are the same ones you would pass instantiating
-    the regressor SGD directly from sklearn.
-    """
-    def __init__(self, *args, **kwargs):
-        model = SGDRegressor(*args, **kwargs)
-        super().__init__(model)
-
-    def __str__(self):
-        return "SkSGDRegressor"
-
-    def __repr__(self):
-        return f'SkSGDRegressor(model={self.__model})'
-
-
-class SkARDRegression(Regressor):
-    """
-    Class that implements the ARD regressor from sklearn.
-    The parameters one could pass are the same ones you would pass instantiating
-    the regressor ARD directly from sklearn.
-    """
-    def __init__(self, *args, **kwargs):
-
-        model = ARDRegression(*args, **kwargs)
-        super().__init__(model)
-
-    def fit(self, X: Union[np.ndarray, sparse.csr_matrix], Y: list = None):
-        self.model.fit(X.toarray() if isinstance(X, sparse.csr_matrix) else X, Y)
-
-    def predict(self, X_pred: Union[np.ndarray, sparse.csr_matrix]):
-        return self.model.predict(X_pred.toarray() if isinstance(X_pred, sparse.csr_matrix) else X_pred)
-
-    def __str__(self):
-        return "SkARDRegression"
-
-    def __repr__(self):
-        return f'SkARDRegression(model={self.__model})'
-
-
-class SkHuberRegressor(Regressor):
-    """
-    Class that implements the Huber regressor from sklearn.
-    The parameters one could pass are the same ones you would pass instantiating
-    the regressor Huber directly from sklearn.
-    """
-    def __init__(self, *args, **kwargs):
-
-        model = HuberRegressor(*args, **kwargs)
-        super().__init__(model)
-
-    def __str__(self):
-        return "SkHuberRegressor"
-
-    def __repr__(self):
-        return f'SkHuberRegressor(model={self.__model})'
-
-
-class SkPassiveAggressiveRegressor(Regressor):
-    """
-    Class that implements the PassiveAggressive regressor from sklearn.
-    The parameters one could pass are the same ones you would pass instantiating
-    the regressor PassiveAggressive directly from sklearn.
-    """
-    def __init__(self, *args, **kwargs):
-
-        model = PassiveAggressiveRegressor(*args, **kwargs)
-        super().__init__(model)
-
-    def __str__(self):
-        return "SkPassiveAggressiveRegressor"
-
-    def __repr__(self):
-        return f'SkPassiveAggressiveRegressor(model={self.__model})'
->>>>>>> 80ecb436
+from abc import ABC
+from typing import Union
+
+import numpy as np
+from scipy import sparse
+from sklearn.linear_model._base import LinearModel as SKLinearModel
+from sklearn.linear_model._stochastic_gradient import BaseSGDRegressor
+
+from sklearn.linear_model import LinearRegression, BayesianRidge, Ridge, SGDRegressor, ARDRegression, \
+    HuberRegressor, PassiveAggressiveRegressor
+
+
+class Regressor(ABC):
+    """
+    Abstract class for Regressors
+    """
+
+    def __init__(self, model: Union[SKLinearModel, BaseSGDRegressor]):
+        self.__model = model
+
+    @property
+    def model(self):
+        return self.__model
+
+    def __repr__(self):
+        return f'Regressor(model={self.__model})'
+
+    def fit(self, X: list, Y: list = None):
+        """
+        Fit the regressor.
+        First the classifier is instantiated, then we transform the Training Data,
+        then the actual fitting is done.
+
+        Training data (X) is in the form:
+            X = [ (merged) representation for item 1, (merged) representation for item 2, ...]
+        where every item is a representation for an item (can be a merged one in case multiple representations
+        are chosen)
+
+        Target data (Y) is in the form:
+            Y = [0, 1, ... ]
+        where 0 represent a negative item, 1 represent a positive item
+
+        Args:
+            X (list): list containing Training data.
+            Y (list): list containing Training targets.
+        """
+        self.__model = self.__model.fit(X, Y)
+
+    def predict(self, X_pred: list):
+        """
+        Predicts the probability for every item in X_pred.
+        It uses the method predict() from sklearn of the instantiated regressor
+
+        It's in the form:
+            X_pred = [ (merged) representation for item 1, (merged) representation for item 2, ...]
+        where every item is a representation for an item (can be a merged one in case multiple representations
+        are chosen)
+
+        Args:
+            X_pred (list): list containing data to predict.
+        """
+        return self.__model.predict(X_pred)
+
+
+class SkLinearRegression(Regressor):
+    """
+    Class that implements the LinearRegression regressor from sklearn.
+    The parameters one could pass are the same ones you would pass instantiating
+    the regressor LinearRegression directly from sklearn.
+    """
+
+    def __init__(self, *args, **kwargs):
+        model = LinearRegression(*args, **kwargs)
+
+        super().__init__(model)
+
+    def __str__(self):
+        return "SkLinearRegression"
+
+    def __repr__(self):
+        return f'SkLinearRegression(model={self.__model})'
+
+
+class SkRidge(Regressor):
+    """
+    Class that implements the Ridge regressor from sklearn.
+    The parameters one could pass are the same ones you would pass instantiating
+    the regressor Ridge directly from sklearn.
+    """
+    def __init__(self, *args, **kwargs):
+        model = Ridge(*args, **kwargs)
+
+        super().__init__(model)
+
+    def fit(self, X: Union[np.ndarray, sparse.csr_matrix], Y: list = None):
+        self.model.fit(X.toarray() if isinstance(X, sparse.csr_matrix) else X, Y)
+
+    def predict(self, X_pred: Union[np.ndarray, sparse.csr_matrix]):
+        return self.model.predict(X_pred.toarray() if isinstance(X_pred, sparse.csr_matrix) else X_pred)
+
+    def __str__(self):
+        return "SkRidge"
+
+    def __repr__(self):
+        return f'SkRidge(model={self.__model})'
+
+
+class SkBayesianRidge(Regressor):
+    """
+    Class that implements the BayesianRidge regressor from sklearn.
+    The parameters one could pass are the same ones you would pass instantiating
+    the regressor BayesianRidge directly from sklearn.
+    """
+    def __init__(self, *args, **kwargs):
+        model = BayesianRidge(*args, **kwargs)
+
+        super().__init__(model)
+
+    def fit(self, X: Union[np.ndarray, sparse.csr_matrix], Y: list = None):
+        self.model.fit(X.toarray() if isinstance(X, sparse.csr_matrix) else X, Y)
+
+    def predict(self, X_pred: Union[np.ndarray, sparse.csr_matrix]):
+        return self.model.predict(X_pred.toarray() if isinstance(X_pred, sparse.csr_matrix) else X_pred)
+
+    def __str__(self):
+        return "SkBayesianRidge"
+
+
+class SkSGDRegressor(Regressor):
+    """
+    Class that implements the SGD regressor from sklearn.
+    The parameters one could pass are the same ones you would pass instantiating
+    the regressor SGD directly from sklearn.
+    """
+    def __init__(self, *args, **kwargs):
+        model = SGDRegressor(*args, **kwargs)
+        super().__init__(model)
+
+    def __str__(self):
+        return "SkSGDRegressor"
+
+    def __repr__(self):
+        return f'SkSGDRegressor(model={self.__model})'
+
+
+class SkARDRegression(Regressor):
+    """
+    Class that implements the ARD regressor from sklearn.
+    The parameters one could pass are the same ones you would pass instantiating
+    the regressor ARD directly from sklearn.
+    """
+    def __init__(self, *args, **kwargs):
+
+        model = ARDRegression(*args, **kwargs)
+        super().__init__(model)
+
+    def fit(self, X: Union[np.ndarray, sparse.csr_matrix], Y: list = None):
+        self.model.fit(X.toarray() if isinstance(X, sparse.csr_matrix) else X, Y)
+
+    def predict(self, X_pred: Union[np.ndarray, sparse.csr_matrix]):
+        return self.model.predict(X_pred.toarray() if isinstance(X_pred, sparse.csr_matrix) else X_pred)
+
+    def __str__(self):
+        return "SkARDRegression"
+
+    def __repr__(self):
+        return f'SkARDRegression(model={self.__model})'
+
+
+class SkHuberRegressor(Regressor):
+    """
+    Class that implements the Huber regressor from sklearn.
+    The parameters one could pass are the same ones you would pass instantiating
+    the regressor Huber directly from sklearn.
+    """
+    def __init__(self, *args, **kwargs):
+
+        model = HuberRegressor(*args, **kwargs)
+        super().__init__(model)
+
+    def __str__(self):
+        return "SkHuberRegressor"
+
+    def __repr__(self):
+        return f'SkHuberRegressor(model={self.__model})'
+
+
+class SkPassiveAggressiveRegressor(Regressor):
+    """
+    Class that implements the PassiveAggressive regressor from sklearn.
+    The parameters one could pass are the same ones you would pass instantiating
+    the regressor PassiveAggressive directly from sklearn.
+    """
+    def __init__(self, *args, **kwargs):
+
+        model = PassiveAggressiveRegressor(*args, **kwargs)
+        super().__init__(model)
+
+    def __str__(self):
+        return "SkPassiveAggressiveRegressor"
+
+    def __repr__(self):
+        return f'SkPassiveAggressiveRegressor(model={self.__model})'