--- conflicted
+++ resolved
@@ -1,10 +1,5 @@
 from __future__ import annotations
-<<<<<<< HEAD
 from typing import Set, Any, TYPE_CHECKING, Optional
-=======
-import itertools
-from typing import List, Set, Any, Union, TYPE_CHECKING, Optional
->>>>>>> d5b85677
 
 import networkx as nx
 import numpy as np
@@ -15,12 +10,7 @@
     from clayrs.recsys.methodology import Methodology
 
 from clayrs.recsys.graph_based_algorithm.page_rank.page_rank import PageRank
-<<<<<<< HEAD
-from clayrs.recsys.graphs.graph import UserNode, ItemNode
-=======
 from clayrs.recsys.graphs.graph import UserNode, ItemNode, PropertyNode
-from clayrs.recsys.methodology import TestRatingsMethodology
->>>>>>> d5b85677
 from clayrs.utils.context_managers import get_iterator_parallel
 
 
@@ -156,21 +146,6 @@
 
             # run the pageRank
             if self._personalized is True:
-<<<<<<< HEAD
-                # the personalization vector is formed by the nodes that the user voted with their weight
-                # + all the other nodes in the graph with weight as the min weight given by the user
-                # (This because if a node isn't specified in the personalization vector will have 0 score in page
-                # rank)
-                succ = graph.get_successors(user_node)
-                profile = {scored_node: graph.get_link_data(user_node, scored_node).get('weight')
-                           for scored_node in succ
-                           if graph.get_link_data(user_node, scored_node).get('weight') is not None}
-
-                pers = {node: profile[node] if node in profile else min(set(profile.values()))
-                        for node in networkx_graph.nodes}
-
-                scores = nx.pagerank(networkx_graph, personalization=pers, alpha=self.alpha,
-=======
 
                 user_ratings = train_set.get_user_interactions(user_id)
                 user_relevance_threshold = self._relevance_threshold or np.nanmean([interaction.score
@@ -212,17 +187,12 @@
                 pers_dict.update({node: self._default_nodes_weight / len(other_nodes) for node in other_nodes})
 
                 scores = nx.pagerank(nx_graph, personalization=pers_dict, alpha=self.alpha,
->>>>>>> d5b85677
                                      max_iter=self.max_iter, tol=self.tol, nstart=self.nstart, weight=weight)
 
             # if scores is None it means this is the first time we are running normal pagerank
             # for all the other users the pagerank won't be computed again
             elif scores is None:
-<<<<<<< HEAD
                 scores = nx.pagerank(networkx_graph, alpha=self.alpha, max_iter=self.max_iter,
-=======
-                scores = nx.pagerank(nx_graph, alpha=self.alpha, max_iter=self.max_iter,
->>>>>>> d5b85677
                                      tol=self.tol, nstart=self.nstart, weight=weight)
 
             # clean the results removing user nodes, selected user profile and eventually properties
@@ -245,13 +215,8 @@
         scores = None
         all_rank_uirs_list = []
         weight = 'weight' if self.weight is True else None
-<<<<<<< HEAD
         networkx_graph = graph.to_networkx()
         user_idxs_list = train_set.user_map.convert_seq_str2int(list(user_id_list))
-=======
-        train_set = graph.to_ratings()
-        nx_graph = graph.to_networkx()
->>>>>>> d5b85677
 
         with get_iterator_parallel(num_cpus,
                                    compute_single_rank, zip(user_id_list, user_idxs_list),
