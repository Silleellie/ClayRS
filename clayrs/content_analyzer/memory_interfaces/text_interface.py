--- conflicted
+++ resolved
@@ -234,18 +234,12 @@
         return words_bag
 
     @abc.abstractmethod
-<<<<<<< HEAD
-    def __repr__(self):
-        return f'IndexInterface(doc={self.__doc}, writer={self.__writer}, ' \
-               f'doc index={self.__doc_index}, schema changed={self.__schema_changed})'
-=======
     def __str__(self):
         raise NotImplementedError
 
     @abc.abstractmethod
     def __repr__(self):
         raise NotImplementedError
->>>>>>> 80ecb436
 
 
 class KeywordIndex(IndexInterface):
@@ -266,11 +260,7 @@
         return "KeywordIndex"
 
     def __repr__(self):
-<<<<<<< HEAD
-        return f'KeyWordInterface(directory={self.directory})'
-=======
         return f'KeywordIndex(directory={self.directory})'
->>>>>>> 80ecb436
 
 
 class SearchIndex(IndexInterface):
