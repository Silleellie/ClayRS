from spacy.tokens import Token

from clayrs.content_analyzer.information_processor.information_processor import NLP

from typing import List, Dict

from clayrs.utils.check_tokenization import check_not_tokenized

import spacy


class Spacy(NLP):
    """
    Interface to the Spacy library for natural language processing features

    Args:
        stopwords_removal (bool): Whether you want to remove stop words
        lemmatization (bool): Whether you want to perform lemmatization
        strip_multiple_whitespaces (bool): Whether you want to remove multiple whitespaces
        url_tagging (bool): Whether you want to tag the urls in the text and to replace with "<URL>"
    """

    def __init__(self, model: str = 'en_core_web_sm', *,
                 strip_multiple_whitespaces: bool = True,
                 remove_punctuation: bool = False,
                 stopwords_removal: bool = False,
                 new_stopwords: List[str] = None,
                 not_stopwords: List[str] = None,
                 lemmatization: bool = False,
                 url_tagging: bool = False,
                 named_entity_recognition: bool = False,
                 ):
        self.model = model
        self.stopwords_removal = stopwords_removal
        self.lemmatization = lemmatization
        self.strip_multiple_whitespaces = strip_multiple_whitespaces
        self.url_tagging = url_tagging
        self.remove_punctuation = remove_punctuation
        self.named_entity_recognition = named_entity_recognition

        # download the model if not present. In any case load it
        if model not in spacy.cli.info()['pipelines']:
            spacy.cli.download(model)
        self._nlp = spacy.load(model)

        # Adding custom rule of preserving <URL> token and in general token
        # wrapped by <...>
        prefixes = list(self._nlp.Defaults.prefixes)
        prefixes.remove('<')
        prefix_regex = spacy.util.compile_prefix_regex(prefixes)
        self._nlp.tokenizer.prefix_search = prefix_regex.search

        suffixes = list(self._nlp.Defaults.suffixes)
        suffixes.remove('>')
        suffix_regex = spacy.util.compile_suffix_regex(suffixes)
        self._nlp.tokenizer.suffix_search = suffix_regex.search

        self.not_stopwords_list = not_stopwords
        if not_stopwords is not None:
            for stopword in not_stopwords:
                self._nlp.vocab[stopword].is_stop = False

        self.new_stopwords_list = new_stopwords
        if new_stopwords is not None:
            for stopword in new_stopwords:
                self._nlp.vocab[stopword].is_stop = True

<<<<<<< HEAD
    def __str__(self):
        return "Spacy"

    def __repr__(self):
        return f'NLTK(model={str(self._nlp)}, strip multiple whitespace={self.strip_multiple_whitespaces}, ' \
               f'stopwords removal={self.stopwords_removal},' \
               f'lemmatization={self.lemmatization},' \
               f' url tagging={self.url_tagging}, remove punctuation={self.remove_punctuation},' \
               f' named entity recognition={self.named_entity_recognition})'

=======
>>>>>>> 80ecb436
    def __tokenization_operation(self, text) -> List[Token]:
        """
        Splits the text in one-word tokens

        Args:
             text (str): Text to split in tokens

        Returns:
             List<str>: a list of words
        """
        pipe_to_disable = ['tagger', 'parser', 'textcat']

        if not self.lemmatization:
            pipe_to_disable.append('lemmatizer')
        if not self.named_entity_recognition:
            pipe_to_disable.append('ner')

        return list(self._nlp(text))

    def __stopwords_removal_operation(self, text) -> List[Token]:
        """
        Execute stopwords removal on input text with spacy

        Args:
            text (List[Token]):

        Returns:
            filtered_sentence (List<str>): list of words from the text, without the stopwords
        """
        filtered_sentence = [token for token in text if not token.is_stop]

        return filtered_sentence

    def __lemmatization_operation(self, text) -> List[Token]:
        """
        Execute lemmatization on input text with spacy

        Args:
            text (List[Token]):

        Returns:
            lemmatized_text (List<str>): List of the fords from the text, reduced to their lemmatized version
        """
        lemmas_to_tokenize = ' '.join([word.lemma_ for word in text])

        return self.__tokenization_operation(lemmas_to_tokenize)

    def __named_entity_recognition_operation(self, text) -> Dict[str, str]:
        """
        Execute NER on input text with spacy

        Args:
            text List[str]: Text containing the entities

        Returns:
            word_entity: Dict of entity
        """
        tokens_with_entities = self._nlp(' '.join([str(word) for word in text]))
        word_entity = {word.text: word.label_ for word in tokens_with_entities.ents}

        return word_entity

    @staticmethod
    def __strip_multiple_whitespaces_operation(text) -> str:
        """
        Remove multiple whitespaces on input text

        Args:
            text (str):

        Returns:
            str: input text, multiple whitespaces removed
        """
        import re
        return re.sub(' +', ' ', text)

    def __url_tagging_operation(self, text) -> List[Token]:
        """
        Replaces urls with <URL> string on input text with spacy

        Args:
            text (list[Token]):

        Returns:
            text (list<str>): input text, <URL> instead of full urls
        """

        text_w_url_to_tokenize = ' '.join(["<URL>" if token.like_url else str(token) for token in text])

        return self.__tokenization_operation(text_w_url_to_tokenize)

    def __remove_punctuation(self, text) -> List[Token]:
        """
        Punctuation removal in spacy
        Args:
            text (list[Token]):
        Returns:
            string without punctuation
        """
        cleaned_text = [token for token in text if not token.is_punct]

        return cleaned_text

    @staticmethod
    def __token_to_string(token_field) -> List[str]:
        """
        After preprocessing with spacy the output was given as a list of str

        Args:
            token_field: List of tokens
        Returns:
            list of string
        """
        string_list = [str(token) for token in token_field]

        return string_list

    def process(self, field_data) -> List[str]:
        """
        Args:
            field_data: content to be processed

        Returns:
            field_data: list of str or dict in case of named entity recognition

        """
        field_data = check_not_tokenized(field_data)
        if self.strip_multiple_whitespaces:
            field_data = self.__strip_multiple_whitespaces_operation(field_data)
        field_data = self.__tokenization_operation(field_data)
        if self.remove_punctuation:
            field_data = self.__remove_punctuation(field_data)
        if self.stopwords_removal:
            field_data = self.__stopwords_removal_operation(field_data)
        if self.lemmatization:
            field_data = self.__lemmatization_operation(field_data)
        if self.url_tagging:
            field_data = self.__url_tagging_operation(field_data)
        if self.named_entity_recognition:
            field_data = self.__named_entity_recognition_operation(field_data)
            return field_data
        else:
            return self.__token_to_string(field_data)

    def __eq__(self, other):
        if isinstance(other, Spacy):
            return self.model == other.model and \
                   self.strip_multiple_whitespaces == other.strip_multiple_whitespaces and \
                   self.remove_punctuation == other.remove_punctuation and \
                   self.stopwords_removal == other.stopwords_removal and \
                   self.new_stopwords_list == other.new_stopwords_list and \
                   self.not_stopwords_list == other.not_stopwords_list and \
                   self.lemmatization == other.lemmatization and \
                   self.url_tagging == other.url_tagging and \
                   self.named_entity_recognition == other.named_entity_recognition
        return False

    def __str__(self):
        return "Spacy"

    def __repr__(self):
        return f'Spacy(model={self.model}, strip_multiple_whitespace={self.strip_multiple_whitespaces}, ' \
               f'remove_punctuation={self.remove_punctuation}, stopwords_removal={self.stopwords_removal}, ' \
               f'new_stopwords={self.new_stopwords_list}, not_stopwords={self.not_stopwords_list}, ' \
               f'lemmatization={self.lemmatization}, url_tagging={self.url_tagging}, ' \
               f'named_entity_recognition={self.named_entity_recognition})'<|MERGE_RESOLUTION|>--- conflicted
+++ resolved
@@ -65,19 +65,6 @@
             for stopword in new_stopwords:
                 self._nlp.vocab[stopword].is_stop = True
 
-<<<<<<< HEAD
-    def __str__(self):
-        return "Spacy"
-
-    def __repr__(self):
-        return f'NLTK(model={str(self._nlp)}, strip multiple whitespace={self.strip_multiple_whitespaces}, ' \
-               f'stopwords removal={self.stopwords_removal},' \
-               f'lemmatization={self.lemmatization},' \
-               f' url tagging={self.url_tagging}, remove punctuation={self.remove_punctuation},' \
-               f' named entity recognition={self.named_entity_recognition})'
-
-=======
->>>>>>> 80ecb436
     def __tokenization_operation(self, text) -> List[Token]:
         """
         Splits the text in one-word tokens
