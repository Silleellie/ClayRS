from .gensim import Gensim
<<<<<<< HEAD
from .transformer import Transformers
from .sbert import Sbert
from .wiki2vec_loader import Wikipedia2VecLoader
=======
from .sbert import Sbert
>>>>>>> 0ece4c09
<|MERGE_RESOLUTION|>--- conflicted
+++ resolved
@@ -1,8 +1,3 @@
 from .gensim import Gensim
-<<<<<<< HEAD
 from .transformer import Transformers
-from .sbert import Sbert
-from .wiki2vec_loader import Wikipedia2VecLoader
-=======
-from .sbert import Sbert
->>>>>>> 0ece4c09
+from .sbert import Sbert