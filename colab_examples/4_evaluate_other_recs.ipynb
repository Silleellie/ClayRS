--- conflicted
+++ resolved
@@ -1,565 +1,4 @@
 {
-<<<<<<< HEAD
- "nbformat": 4,
- "nbformat_minor": 0,
- "metadata": {
-  "colab": {
-   "name": "4_evaluate_other_recs.ipynb",
-   "provenance": []
-  },
-  "kernelspec": {
-   "display_name": "Python 3",
-   "name": "python3"
-  }
- },
- "cells": [
-  {
-   "cell_type": "markdown",
-   "metadata": {
-    "id": "UGfRczMXt-Tt"
-   },
-   "source": [
-    "# Installation with pip\n",
-    "Every dependency needed by the framework will be downloaded and installed automatically"
-   ]
-  },
-  {
-   "cell_type": "code",
-   "metadata": {
-    "id": "_z0TVVHmQ2sU",
-    "colab": {
-     "base_uri": "https://localhost:8080/"
-    },
-    "outputId": "87e036d8-5455-4cad-92d6-c3303906bb78"
-   },
-   "source": [
-    "!pip install clayrs==0.5.0"
-   ],
-   "execution_count": 1,
-   "outputs": [
-    {
-     "output_type": "stream",
-     "name": "stdout",
-     "text": [
-      "Looking in indexes: https://pypi.org/simple, https://us-python.pkg.dev/colab-wheels/public/simple/\n",
-      "Collecting git+https://github.com/swapUniba/ClayRS.git@perfect_replicability_vbpr\n",
-      "  Cloning https://github.com/swapUniba/ClayRS.git (to revision perfect_replicability_vbpr) to /tmp/pip-req-build-tyakdf8q\n",
-      "  Running command git clone --filter=blob:none --quiet https://github.com/swapUniba/ClayRS.git /tmp/pip-req-build-tyakdf8q\n",
-      "  Running command git checkout -b perfect_replicability_vbpr --track origin/perfect_replicability_vbpr\n",
-      "  Switched to a new branch 'perfect_replicability_vbpr'\n",
-      "  Branch 'perfect_replicability_vbpr' set up to track remote branch 'perfect_replicability_vbpr' from 'origin'.\n",
-      "  Resolved https://github.com/swapUniba/ClayRS.git to commit 435030e6a6ebd4252e9b7357511b42b50673bda0\n",
-      "  Installing build dependencies ... \u001B[?25l\u001B[?25hdone\n",
-      "  Getting requirements to build wheel ... \u001B[?25l\u001B[?25hdone\n",
-      "  Preparing metadata (pyproject.toml) ... \u001B[?25l\u001B[?25hdone\n",
-      "Collecting whoosh~=2.7.4\n",
-      "  Downloading Whoosh-2.7.4-py2.py3-none-any.whl (468 kB)\n",
-      "\u001B[2K     \u001B[90m━━━━━━━━━━━━━━━━━━━━━━━━━━━━━━━━━━━━━━\u001B[0m \u001B[32m468.8/468.8 KB\u001B[0m \u001B[31m19.6 MB/s\u001B[0m eta \u001B[36m0:00:00\u001B[0m\n",
-      "\u001B[?25hRequirement already satisfied: textblob~=0.15.3 in /usr/local/lib/python3.8/dist-packages (from clayrs==0.4.0) (0.15.3)\n",
-      "Collecting sentence-transformers~=1.2.0\n",
-      "  Downloading sentence-transformers-1.2.1.tar.gz (80 kB)\n",
-      "\u001B[2K     \u001B[90m━━━━━━━━━━━━━━━━━━━━━━━━━━━━━━━━━━━━━━━━\u001B[0m \u001B[32m80.8/80.8 KB\u001B[0m \u001B[31m6.3 MB/s\u001B[0m eta \u001B[36m0:00:00\u001B[0m\n",
-      "\u001B[?25h  Preparing metadata (setup.py) ... \u001B[?25l\u001B[?25hdone\n",
-      "Collecting pyaml~=21.10.1\n",
-      "  Downloading pyaml-21.10.1-py2.py3-none-any.whl (24 kB)\n",
-      "Collecting ekphrasis~=0.5.4\n",
-      "  Downloading ekphrasis-0.5.4-py3-none-any.whl (83 kB)\n",
-      "\u001B[2K     \u001B[90m━━━━━━━━━━━━━━━━━━━━━━━━━━━━━━━━━━━━━━━━\u001B[0m \u001B[32m83.8/83.8 KB\u001B[0m \u001B[31m5.0 MB/s\u001B[0m eta \u001B[36m0:00:00\u001B[0m\n",
-      "\u001B[?25hRequirement already satisfied: scikit-learn==1.0.2 in /usr/local/lib/python3.8/dist-packages (from clayrs==0.4.0) (1.0.2)\n",
-      "Collecting scikit-image~=0.19.3\n",
-      "  Downloading scikit_image-0.19.3-cp38-cp38-manylinux_2_17_x86_64.manylinux2014_x86_64.whl (14.0 MB)\n",
-      "\u001B[2K     \u001B[90m━━━━━━━━━━━━━━━━━━━━━━━━━━━━━━━━━━━━━━━━\u001B[0m \u001B[32m14.0/14.0 MB\u001B[0m \u001B[31m68.4 MB/s\u001B[0m eta \u001B[36m0:00:00\u001B[0m\n",
-      "\u001B[?25hCollecting spacy~=3.2.1\n",
-      "  Downloading spacy-3.2.5-cp38-cp38-manylinux_2_17_x86_64.manylinux2014_x86_64.whl (6.2 MB)\n",
-      "\u001B[2K     \u001B[90m━━━━━━━━━━━━━━━━━━━━━━━━━━━━━━━━━━━━━━━━\u001B[0m \u001B[32m6.2/6.2 MB\u001B[0m \u001B[31m87.0 MB/s\u001B[0m eta \u001B[36m0:00:00\u001B[0m\n",
-      "\u001B[?25hCollecting wn~=0.0.23\n",
-      "  Downloading wn-0.0.23.tar.gz (31.6 MB)\n",
-      "\u001B[2K     \u001B[90m━━━━━━━━━━━━━━━━━━━━━━━━━━━━━━━━━━━━━━━━\u001B[0m \u001B[32m31.6/31.6 MB\u001B[0m \u001B[31m18.1 MB/s\u001B[0m eta \u001B[36m0:00:00\u001B[0m\n",
-      "\u001B[?25h  Preparing metadata (setup.py) ... \u001B[?25l\u001B[?25hdone\n",
-      "Collecting matplotlib~=3.2.2\n",
-      "  Downloading matplotlib-3.2.2-cp38-cp38-manylinux1_x86_64.whl (12.4 MB)\n",
-      "\u001B[2K     \u001B[90m━━━━━━━━━━━━━━━━━━━━━━━━━━━━━━━━━━━━━━━━\u001B[0m \u001B[32m12.4/12.4 MB\u001B[0m \u001B[31m99.6 MB/s\u001B[0m eta \u001B[36m0:00:00\u001B[0m\n",
-      "\u001B[?25hCollecting networkx~=2.6.3\n",
-      "  Downloading networkx-2.6.3-py3-none-any.whl (1.9 MB)\n",
-      "\u001B[2K     \u001B[90m━━━━━━━━━━━━━━━━━━━━━━━━━━━━━━━━━━━━━━━━\u001B[0m \u001B[32m1.9/1.9 MB\u001B[0m \u001B[31m67.1 MB/s\u001B[0m eta \u001B[36m0:00:00\u001B[0m\n",
-      "\u001B[?25hCollecting validators~=0.20.0\n",
-      "  Downloading validators-0.20.0.tar.gz (30 kB)\n",
-      "  Preparing metadata (setup.py) ... \u001B[?25l\u001B[?25hdone\n",
-      "Collecting PyYAML~=5.3.1\n",
-      "  Downloading PyYAML-5.3.1.tar.gz (269 kB)\n",
-      "\u001B[2K     \u001B[90m━━━━━━━━━━━━━━━━━━━━━━━━━━━━━━━━━━━━━━\u001B[0m \u001B[32m269.4/269.4 KB\u001B[0m \u001B[31m31.6 MB/s\u001B[0m eta \u001B[36m0:00:00\u001B[0m\n",
-      "\u001B[?25h  Preparing metadata (setup.py) ... \u001B[?25l\u001B[?25hdone\n",
-      "Collecting distex~=0.7.1\n",
-      "  Downloading distex-0.7.2-py3-none-any.whl (19 kB)\n",
-      "Collecting colorama~=0.4.4\n",
-      "  Downloading colorama-0.4.6-py2.py3-none-any.whl (25 kB)\n",
-      "Collecting SPARQLWrapper~=1.8.5\n",
-      "  Downloading SPARQLWrapper-1.8.5-py3-none-any.whl (26 kB)\n",
-      "Collecting gensim~=4.1.2\n",
-      "  Downloading gensim-4.1.2-cp38-cp38-manylinux_2_12_x86_64.manylinux2010_x86_64.whl (24.1 MB)\n",
-      "\u001B[2K     \u001B[90m━━━━━━━━━━━━━━━━━━━━━━━━━━━━━━━━━━━━━━━━\u001B[0m \u001B[32m24.1/24.1 MB\u001B[0m \u001B[31m88.2 MB/s\u001B[0m eta \u001B[36m0:00:00\u001B[0m\n",
-      "\u001B[?25hCollecting babelpy~=1.0.1\n",
-      "  Downloading BabelPy-1.0.1.tar.gz (8.0 kB)\n",
-      "  Preparing metadata (setup.py) ... \u001B[?25l\u001B[?25hdone\n",
-      "Collecting mysql~=0.0.3\n",
-      "  Downloading mysql-0.0.3-py3-none-any.whl (1.2 kB)\n",
-      "Collecting transformers~=4.15.0\n",
-      "  Downloading transformers-4.15.0-py3-none-any.whl (3.4 MB)\n",
-      "\u001B[2K     \u001B[90m━━━━━━━━━━━━━━━━━━━━━━━━━━━━━━━━━━━━━━━━\u001B[0m \u001B[32m3.4/3.4 MB\u001B[0m \u001B[31m101.5 MB/s\u001B[0m eta \u001B[36m0:00:00\u001B[0m\n",
-      "\u001B[?25hCollecting numpy~=1.21.6\n",
-      "  Downloading numpy-1.21.6-cp38-cp38-manylinux_2_12_x86_64.manylinux2010_x86_64.whl (15.7 MB)\n",
-      "\u001B[2K     \u001B[90m━━━━━━━━━━━━━━━━━━━━━━━━━━━━━━━━━━━━━━━\u001B[0m \u001B[32m15.7/15.7 MB\u001B[0m \u001B[31m102.2 MB/s\u001B[0m eta \u001B[36m0:00:00\u001B[0m\n",
-      "\u001B[?25hCollecting pywsd~=1.2.4\n",
-      "  Downloading pywsd-1.2.5-py3-none-any.whl (26.9 MB)\n",
-      "\u001B[2K     \u001B[90m━━━━━━━━━━━━━━━━━━━━━━━━━━━━━━━━━━━━━━━━\u001B[0m \u001B[32m26.9/26.9 MB\u001B[0m \u001B[31m15.2 MB/s\u001B[0m eta \u001B[36m0:00:00\u001B[0m\n",
-      "\u001B[?25hRequirement already satisfied: scipy~=1.7.3 in /usr/local/lib/python3.8/dist-packages (from clayrs==0.4.0) (1.7.3)\n",
-      "Collecting Pillow~=9.4.0\n",
-      "  Downloading Pillow-9.4.0-cp38-cp38-manylinux_2_28_x86_64.whl (3.4 MB)\n",
-      "\u001B[2K     \u001B[90m━━━━━━━━━━━━━━━━━━━━━━━━━━━━━━━━━━━━━━━━\u001B[0m \u001B[32m3.4/3.4 MB\u001B[0m \u001B[31m109.6 MB/s\u001B[0m eta \u001B[36m0:00:00\u001B[0m\n",
-      "\u001B[?25hCollecting requests~=2.28.2\n",
-      "  Downloading requests-2.28.2-py3-none-any.whl (62 kB)\n",
-      "\u001B[2K     \u001B[90m━━━━━━━━━━━━━━━━━━━━━━━━━━━━━━━━━━━━━━━━\u001B[0m \u001B[32m62.8/62.8 KB\u001B[0m \u001B[31m7.7 MB/s\u001B[0m eta \u001B[36m0:00:00\u001B[0m\n",
-      "\u001B[?25hCollecting numpy-indexed~=0.3.5\n",
-      "  Downloading numpy_indexed-0.3.7-py2.py3-none-any.whl (19 kB)\n",
-      "Requirement already satisfied: nltk~=3.5 in /usr/local/lib/python3.8/dist-packages (from clayrs==0.4.0) (3.7)\n",
-      "Requirement already satisfied: torch~=1.13.0 in /usr/local/lib/python3.8/dist-packages (from clayrs==0.4.0) (1.13.1+cu116)\n",
-      "Requirement already satisfied: torchvision~=0.14.1 in /usr/local/lib/python3.8/dist-packages (from clayrs==0.4.0) (0.14.1+cu116)\n",
-      "Collecting timm~=0.6.12\n",
-      "  Downloading timm-0.6.12-py3-none-any.whl (549 kB)\n",
-      "\u001B[2K     \u001B[90m━━━━━━━━━━━━━━━━━━━━━━━━━━━━━━━━━━━━━━\u001B[0m \u001B[32m549.1/549.1 KB\u001B[0m \u001B[31m39.1 MB/s\u001B[0m eta \u001B[36m0:00:00\u001B[0m\n",
-      "\u001B[?25hCollecting pandas~=1.2.4\n",
-      "  Downloading pandas-1.2.5-cp38-cp38-manylinux_2_5_x86_64.manylinux1_x86_64.whl (9.7 MB)\n",
-      "\u001B[2K     \u001B[90m━━━━━━━━━━━━━━━━━━━━━━━━━━━━━━━━━━━━━━━━\u001B[0m \u001B[32m9.7/9.7 MB\u001B[0m \u001B[31m97.1 MB/s\u001B[0m eta \u001B[36m0:00:00\u001B[0m\n",
-      "\u001B[?25hCollecting tqdm~=4.62.2\n",
-      "  Downloading tqdm-4.62.3-py2.py3-none-any.whl (76 kB)\n",
-      "\u001B[2K     \u001B[90m━━━━━━━━━━━━━━━━━━━━━━━━━━━━━━━━━━━━━━━━\u001B[0m \u001B[32m76.2/76.2 KB\u001B[0m \u001B[31m9.3 MB/s\u001B[0m eta \u001B[36m0:00:00\u001B[0m\n",
-      "\u001B[?25hCollecting mysql-connector-python~=8.0.20\n",
-      "  Downloading mysql_connector_python-8.0.32-cp38-cp38-manylinux1_x86_64.whl (23.5 MB)\n",
-      "\u001B[2K     \u001B[90m━━━━━━━━━━━━━━━━━━━━━━━━━━━━━━━━━━━━━━━━\u001B[0m \u001B[32m23.5/23.5 MB\u001B[0m \u001B[31m91.2 MB/s\u001B[0m eta \u001B[36m0:00:00\u001B[0m\n",
-      "\u001B[?25hCollecting nest-asyncio~=1.5.5\n",
-      "  Downloading nest_asyncio-1.5.6-py3-none-any.whl (5.2 kB)\n",
-      "Requirement already satisfied: threadpoolctl>=2.0.0 in /usr/local/lib/python3.8/dist-packages (from scikit-learn==1.0.2->clayrs==0.4.0) (3.1.0)\n",
-      "Requirement already satisfied: joblib>=0.11 in /usr/local/lib/python3.8/dist-packages (from scikit-learn==1.0.2->clayrs==0.4.0) (1.2.0)\n",
-      "Collecting eventkit\n",
-      "  Downloading eventkit-1.0.0-py3-none-any.whl (31 kB)\n",
-      "Requirement already satisfied: dill in /usr/local/lib/python3.8/dist-packages (from distex~=0.7.1->clayrs==0.4.0) (0.3.6)\n",
-      "Requirement already satisfied: cloudpickle in /usr/local/lib/python3.8/dist-packages (from distex~=0.7.1->clayrs==0.4.0) (2.2.1)\n",
-      "Collecting ujson\n",
-      "  Downloading ujson-5.7.0-cp38-cp38-manylinux_2_17_x86_64.manylinux2014_x86_64.whl (52 kB)\n",
-      "\u001B[2K     \u001B[90m━━━━━━━━━━━━━━━━━━━━━━━━━━━━━━━━━━━━━━━━\u001B[0m \u001B[32m52.8/52.8 KB\u001B[0m \u001B[31m6.7 MB/s\u001B[0m eta \u001B[36m0:00:00\u001B[0m\n",
-      "\u001B[?25hRequirement already satisfied: termcolor in /usr/local/lib/python3.8/dist-packages (from ekphrasis~=0.5.4->clayrs==0.4.0) (2.2.0)\n",
-      "Collecting ftfy\n",
-      "  Downloading ftfy-6.1.1-py3-none-any.whl (53 kB)\n",
-      "\u001B[2K     \u001B[90m━━━━━━━━━━━━━━━━━━━━━━━━━━━━━━━━━━━━━━━━\u001B[0m \u001B[32m53.1/53.1 KB\u001B[0m \u001B[31m6.5 MB/s\u001B[0m eta \u001B[36m0:00:00\u001B[0m\n",
-      "\u001B[?25hRequirement already satisfied: smart-open>=1.8.1 in /usr/local/lib/python3.8/dist-packages (from gensim~=4.1.2->clayrs==0.4.0) (6.3.0)\n",
-      "Requirement already satisfied: python-dateutil>=2.1 in /usr/local/lib/python3.8/dist-packages (from matplotlib~=3.2.2->clayrs==0.4.0) (2.8.2)\n",
-      "Requirement already satisfied: pyparsing!=2.0.4,!=2.1.2,!=2.1.6,>=2.0.1 in /usr/local/lib/python3.8/dist-packages (from matplotlib~=3.2.2->clayrs==0.4.0) (3.0.9)\n",
-      "Requirement already satisfied: cycler>=0.10 in /usr/local/lib/python3.8/dist-packages (from matplotlib~=3.2.2->clayrs==0.4.0) (0.11.0)\n",
-      "Requirement already satisfied: kiwisolver>=1.0.1 in /usr/local/lib/python3.8/dist-packages (from matplotlib~=3.2.2->clayrs==0.4.0) (1.4.4)\n",
-      "Collecting mysqlclient\n",
-      "  Downloading mysqlclient-2.1.1.tar.gz (88 kB)\n",
-      "\u001B[2K     \u001B[90m━━━━━━━━━━━━━━━━━━━━━━━━━━━━━━━━━━━━━━━━\u001B[0m \u001B[32m88.1/88.1 KB\u001B[0m \u001B[31m9.8 MB/s\u001B[0m eta \u001B[36m0:00:00\u001B[0m\n",
-      "\u001B[?25h  Preparing metadata (setup.py) ... \u001B[?25l\u001B[?25hdone\n",
-      "Requirement already satisfied: protobuf<=3.20.3,>=3.11.0 in /usr/local/lib/python3.8/dist-packages (from mysql-connector-python~=8.0.20->clayrs==0.4.0) (3.19.6)\n",
-      "Requirement already satisfied: regex>=2021.8.3 in /usr/local/lib/python3.8/dist-packages (from nltk~=3.5->clayrs==0.4.0) (2022.6.2)\n",
-      "Requirement already satisfied: click in /usr/local/lib/python3.8/dist-packages (from nltk~=3.5->clayrs==0.4.0) (8.1.3)\n",
-      "Requirement already satisfied: future in /usr/local/lib/python3.8/dist-packages (from numpy-indexed~=0.3.5->clayrs==0.4.0) (0.16.0)\n",
-      "Requirement already satisfied: pytz>=2017.3 in /usr/local/lib/python3.8/dist-packages (from pandas~=1.2.4->clayrs==0.4.0) (2022.7.1)\n",
-      "Requirement already satisfied: six in /usr/local/lib/python3.8/dist-packages (from pywsd~=1.2.4->clayrs==0.4.0) (1.15.0)\n",
-      "Requirement already satisfied: certifi>=2017.4.17 in /usr/local/lib/python3.8/dist-packages (from requests~=2.28.2->clayrs==0.4.0) (2022.12.7)\n",
-      "Requirement already satisfied: idna<4,>=2.5 in /usr/local/lib/python3.8/dist-packages (from requests~=2.28.2->clayrs==0.4.0) (2.10)\n",
-      "Requirement already satisfied: charset-normalizer<4,>=2 in /usr/local/lib/python3.8/dist-packages (from requests~=2.28.2->clayrs==0.4.0) (3.0.1)\n",
-      "Requirement already satisfied: urllib3<1.27,>=1.21.1 in /usr/local/lib/python3.8/dist-packages (from requests~=2.28.2->clayrs==0.4.0) (1.26.14)\n",
-      "Requirement already satisfied: imageio>=2.4.1 in /usr/local/lib/python3.8/dist-packages (from scikit-image~=0.19.3->clayrs==0.4.0) (2.9.0)\n",
-      "Requirement already satisfied: packaging>=20.0 in /usr/local/lib/python3.8/dist-packages (from scikit-image~=0.19.3->clayrs==0.4.0) (23.0)\n",
-      "Requirement already satisfied: PyWavelets>=1.1.1 in /usr/local/lib/python3.8/dist-packages (from scikit-image~=0.19.3->clayrs==0.4.0) (1.4.1)\n",
-      "Requirement already satisfied: tifffile>=2019.7.26 in /usr/local/lib/python3.8/dist-packages (from scikit-image~=0.19.3->clayrs==0.4.0) (2023.2.3)\n",
-      "Collecting sentencepiece\n",
-      "  Downloading sentencepiece-0.1.97-cp38-cp38-manylinux_2_17_x86_64.manylinux2014_x86_64.whl (1.3 MB)\n",
-      "\u001B[2K     \u001B[90m━━━━━━━━━━━━━━━━━━━━━━━━━━━━━━━━━━━━━━━━\u001B[0m \u001B[32m1.3/1.3 MB\u001B[0m \u001B[31m59.2 MB/s\u001B[0m eta \u001B[36m0:00:00\u001B[0m\n",
-      "\u001B[?25hRequirement already satisfied: cymem<2.1.0,>=2.0.2 in /usr/local/lib/python3.8/dist-packages (from spacy~=3.2.1->clayrs==0.4.0) (2.0.7)\n",
-      "Requirement already satisfied: preshed<3.1.0,>=3.0.2 in /usr/local/lib/python3.8/dist-packages (from spacy~=3.2.1->clayrs==0.4.0) (3.0.8)\n",
-      "Requirement already satisfied: spacy-loggers<2.0.0,>=1.0.0 in /usr/local/lib/python3.8/dist-packages (from spacy~=3.2.1->clayrs==0.4.0) (1.0.4)\n",
-      "Requirement already satisfied: catalogue<2.1.0,>=2.0.6 in /usr/local/lib/python3.8/dist-packages (from spacy~=3.2.1->clayrs==0.4.0) (2.0.8)\n",
-      "Requirement already satisfied: blis<0.8.0,>=0.4.0 in /usr/local/lib/python3.8/dist-packages (from spacy~=3.2.1->clayrs==0.4.0) (0.7.9)\n",
-      "Requirement already satisfied: jinja2 in /usr/local/lib/python3.8/dist-packages (from spacy~=3.2.1->clayrs==0.4.0) (3.1.2)\n",
-      "Requirement already satisfied: srsly<3.0.0,>=2.4.1 in /usr/local/lib/python3.8/dist-packages (from spacy~=3.2.1->clayrs==0.4.0) (2.4.5)\n",
-      "Requirement already satisfied: murmurhash<1.1.0,>=0.28.0 in /usr/local/lib/python3.8/dist-packages (from spacy~=3.2.1->clayrs==0.4.0) (1.0.9)\n",
-      "Collecting thinc<8.1.0,>=8.0.12\n",
-      "  Downloading thinc-8.0.17-cp38-cp38-manylinux_2_17_x86_64.manylinux2014_x86_64.whl (671 kB)\n",
-      "\u001B[2K     \u001B[90m━━━━━━━━━━━━━━━━━━━━━━━━━━━━━━━━━━━━━━\u001B[0m \u001B[32m671.1/671.1 KB\u001B[0m \u001B[31m57.0 MB/s\u001B[0m eta \u001B[36m0:00:00\u001B[0m\n",
-      "\u001B[?25hRequirement already satisfied: langcodes<4.0.0,>=3.2.0 in /usr/local/lib/python3.8/dist-packages (from spacy~=3.2.1->clayrs==0.4.0) (3.3.0)\n",
-      "Collecting typer<0.5.0,>=0.3.0\n",
-      "  Downloading typer-0.4.2-py3-none-any.whl (27 kB)\n",
-      "Requirement already satisfied: spacy-legacy<3.1.0,>=3.0.8 in /usr/local/lib/python3.8/dist-packages (from spacy~=3.2.1->clayrs==0.4.0) (3.0.12)\n",
-      "Requirement already satisfied: pathy>=0.3.5 in /usr/local/lib/python3.8/dist-packages (from spacy~=3.2.1->clayrs==0.4.0) (0.10.1)\n",
-      "Requirement already satisfied: wasabi<1.1.0,>=0.8.1 in /usr/local/lib/python3.8/dist-packages (from spacy~=3.2.1->clayrs==0.4.0) (0.10.1)\n",
-      "Collecting pydantic!=1.8,!=1.8.1,<1.9.0,>=1.7.4\n",
-      "  Downloading pydantic-1.8.2-cp38-cp38-manylinux2014_x86_64.whl (13.7 MB)\n",
-      "\u001B[2K     \u001B[90m━━━━━━━━━━━━━━━━━━━━━━━━━━━━━━━━━━━━━━━\u001B[0m \u001B[32m13.7/13.7 MB\u001B[0m \u001B[31m118.1 MB/s\u001B[0m eta \u001B[36m0:00:00\u001B[0m\n",
-      "\u001B[?25hRequirement already satisfied: setuptools in /usr/local/lib/python3.8/dist-packages (from spacy~=3.2.1->clayrs==0.4.0) (57.4.0)\n",
-      "Collecting rdflib>=4.0\n",
-      "  Downloading rdflib-6.2.0-py3-none-any.whl (500 kB)\n",
-      "\u001B[2K     \u001B[90m━━━━━━━━━━━━━━━━━━━━━━━━━━━━━━━━━━━━━━\u001B[0m \u001B[32m500.3/500.3 KB\u001B[0m \u001B[31m47.2 MB/s\u001B[0m eta \u001B[36m0:00:00\u001B[0m\n",
-      "\u001B[?25hCollecting huggingface-hub\n",
-      "  Downloading huggingface_hub-0.12.1-py3-none-any.whl (190 kB)\n",
-      "\u001B[2K     \u001B[90m━━━━━━━━━━━━━━━━━━━━━━━━━━━━━━━━━━━━━━\u001B[0m \u001B[32m190.3/190.3 KB\u001B[0m \u001B[31m24.2 MB/s\u001B[0m eta \u001B[36m0:00:00\u001B[0m\n",
-      "\u001B[?25hRequirement already satisfied: typing-extensions in /usr/local/lib/python3.8/dist-packages (from torch~=1.13.0->clayrs==0.4.0) (4.5.0)\n",
-      "Requirement already satisfied: filelock in /usr/local/lib/python3.8/dist-packages (from transformers~=4.15.0->clayrs==0.4.0) (3.9.0)\n",
-      "Collecting tokenizers<0.11,>=0.10.1\n",
-      "  Downloading tokenizers-0.10.3-cp38-cp38-manylinux_2_5_x86_64.manylinux1_x86_64.manylinux_2_12_x86_64.manylinux2010_x86_64.whl (3.3 MB)\n",
-      "\u001B[2K     \u001B[90m━━━━━━━━━━━━━━━━━━━━━━━━━━━━━━━━━━━━━━━━\u001B[0m \u001B[32m3.3/3.3 MB\u001B[0m \u001B[31m111.9 MB/s\u001B[0m eta \u001B[36m0:00:00\u001B[0m\n",
-      "\u001B[?25hCollecting sacremoses\n",
-      "  Downloading sacremoses-0.0.53.tar.gz (880 kB)\n",
-      "\u001B[2K     \u001B[90m━━━━━━━━━━━━━━━━━━━━━━━━━━━━━━━━━━━━━━\u001B[0m \u001B[32m880.6/880.6 KB\u001B[0m \u001B[31m73.4 MB/s\u001B[0m eta \u001B[36m0:00:00\u001B[0m\n",
-      "\u001B[?25h  Preparing metadata (setup.py) ... \u001B[?25l\u001B[?25hdone\n",
-      "Requirement already satisfied: decorator>=3.4.0 in /usr/local/lib/python3.8/dist-packages (from validators~=0.20.0->clayrs==0.4.0) (4.4.2)\n",
-      "Collecting isodate\n",
-      "  Downloading isodate-0.6.1-py2.py3-none-any.whl (41 kB)\n",
-      "\u001B[2K     \u001B[90m━━━━━━━━━━━━━━━━━━━━━━━━━━━━━━━━━━━━━━━━\u001B[0m \u001B[32m41.7/41.7 KB\u001B[0m \u001B[31m5.2 MB/s\u001B[0m eta \u001B[36m0:00:00\u001B[0m\n",
-      "\u001B[?25hRequirement already satisfied: wcwidth>=0.2.5 in /usr/local/lib/python3.8/dist-packages (from ftfy->ekphrasis~=0.5.4->clayrs==0.4.0) (0.2.6)\n",
-      "Requirement already satisfied: MarkupSafe>=2.0 in /usr/local/lib/python3.8/dist-packages (from jinja2->spacy~=3.2.1->clayrs==0.4.0) (2.1.2)\n",
-      "Building wheels for collected packages: clayrs, babelpy, wn, PyYAML, sentence-transformers, validators, mysqlclient, sacremoses\n",
-      "  Building wheel for clayrs (pyproject.toml) ... \u001B[?25l\u001B[?25hdone\n",
-      "  Created wheel for clayrs: filename=clayrs-0.4.0-py3-none-any.whl size=375709 sha256=9419eec51e2d7f6c18fcbc9647c685651f1968fc56f60ed4e34d0808163069ac\n",
-      "  Stored in directory: /tmp/pip-ephem-wheel-cache-7a4sfrnr/wheels/bc/47/ec/34f153171beec4c7c9a0e30877ca9edf9e1c0616a25b769ec5\n",
-      "  Building wheel for babelpy (setup.py) ... \u001B[?25l\u001B[?25hdone\n",
-      "  Created wheel for babelpy: filename=BabelPy-1.0.1-py3-none-any.whl size=9723 sha256=6fd802b45b3178581a74d8df1954521212a4fbf5b3e29352afb8e2d73c252739\n",
-      "  Stored in directory: /root/.cache/pip/wheels/67/8f/30/b724e0e8f88e79a32dc7358b52397421d71eac263bdb09e39a\n",
-      "  Building wheel for wn (setup.py) ... \u001B[?25l\u001B[?25hdone\n",
-      "  Created wheel for wn: filename=wn-0.0.23-py3-none-any.whl size=31792926 sha256=d3c0d27f6054816f1a354cc3971947ccc3087c5390e0ea0b59738e749b195447\n",
-      "  Stored in directory: /root/.cache/pip/wheels/6b/eb/fe/eb7c7be28c29ee90dd9d6f58c116673d0eb07b2d83dfb72a37\n",
-      "  Building wheel for PyYAML (setup.py) ... \u001B[?25l\u001B[?25hdone\n",
-      "  Created wheel for PyYAML: filename=PyYAML-5.3.1-cp38-cp38-linux_x86_64.whl size=44634 sha256=ccc602693a32df573b56ccc4122e1b8ea9c508e2f1f94f0061af1cf42a0cec7d\n",
-      "  Stored in directory: /root/.cache/pip/wheels/13/90/db/290ab3a34f2ef0b5a0f89235dc2d40fea83e77de84ed2dc05c\n",
-      "  Building wheel for sentence-transformers (setup.py) ... \u001B[?25l\u001B[?25hdone\n",
-      "  Created wheel for sentence-transformers: filename=sentence_transformers-1.2.1-py3-none-any.whl size=123300 sha256=f44d190d3a353f31e61695dba072257d45eb1014d1a151d4dc4240725ca36b16\n",
-      "  Stored in directory: /root/.cache/pip/wheels/92/e0/93/a0f6582848b87b07fa73c0f1fe2f43b6328fd3171fe852f381\n",
-      "  Building wheel for validators (setup.py) ... \u001B[?25l\u001B[?25hdone\n",
-      "  Created wheel for validators: filename=validators-0.20.0-py3-none-any.whl size=19581 sha256=7b33d5cc77732e56077b9eb409adc77eb1c852ab715869f1050a39d28c92b3dd\n",
-      "  Stored in directory: /root/.cache/pip/wheels/19/09/72/3eb74d236bb48bd0f3c6c3c83e4e0c5bbfcbcad7c6c3539db8\n",
-      "  Building wheel for mysqlclient (setup.py) ... \u001B[?25l\u001B[?25hdone\n",
-      "  Created wheel for mysqlclient: filename=mysqlclient-2.1.1-cp38-cp38-linux_x86_64.whl size=109205 sha256=3620fe2d1394d48378475ffb177748ceea5b2e0d62471f12e63869b7bfa19512\n",
-      "  Stored in directory: /root/.cache/pip/wheels/5b/e1/84/a6185eaec318899f59a32d393af7729a0719cd93695d71f9a1\n",
-      "  Building wheel for sacremoses (setup.py) ... \u001B[?25l\u001B[?25hdone\n",
-      "  Created wheel for sacremoses: filename=sacremoses-0.0.53-py3-none-any.whl size=895260 sha256=1081d6c7e1ac2dc73313b4da708472b0aaecd457c17665c5ae0503c38f78157c\n",
-      "  Stored in directory: /root/.cache/pip/wheels/82/ab/9b/c15899bf659ba74f623ac776e861cf2eb8608c1825ddec66a4\n",
-      "Successfully built clayrs babelpy wn PyYAML sentence-transformers validators mysqlclient sacremoses\n",
-      "Installing collected packages: wn, whoosh, tokenizers, sentencepiece, babelpy, validators, ujson, typer, tqdm, requests, PyYAML, pydantic, Pillow, numpy, networkx, nest-asyncio, mysqlclient, mysql-connector-python, isodate, ftfy, colorama, sacremoses, rdflib, pyaml, pandas, numpy-indexed, mysql, matplotlib, huggingface-hub, eventkit, transformers, timm, thinc, SPARQLWrapper, scikit-image, pywsd, gensim, ekphrasis, distex, spacy, sentence-transformers, clayrs\n",
-      "  Attempting uninstall: typer\n",
-      "    Found existing installation: typer 0.7.0\n",
-      "    Uninstalling typer-0.7.0:\n",
-      "      Successfully uninstalled typer-0.7.0\n",
-      "  Attempting uninstall: tqdm\n",
-      "    Found existing installation: tqdm 4.64.1\n",
-      "    Uninstalling tqdm-4.64.1:\n",
-      "      Successfully uninstalled tqdm-4.64.1\n",
-      "  Attempting uninstall: requests\n",
-      "    Found existing installation: requests 2.25.1\n",
-      "    Uninstalling requests-2.25.1:\n",
-      "      Successfully uninstalled requests-2.25.1\n",
-      "  Attempting uninstall: PyYAML\n",
-      "    Found existing installation: PyYAML 6.0\n",
-      "    Uninstalling PyYAML-6.0:\n",
-      "      Successfully uninstalled PyYAML-6.0\n",
-      "  Attempting uninstall: pydantic\n",
-      "    Found existing installation: pydantic 1.10.5\n",
-      "    Uninstalling pydantic-1.10.5:\n",
-      "      Successfully uninstalled pydantic-1.10.5\n",
-      "  Attempting uninstall: Pillow\n",
-      "    Found existing installation: Pillow 8.4.0\n",
-      "    Uninstalling Pillow-8.4.0:\n",
-      "      Successfully uninstalled Pillow-8.4.0\n",
-      "  Attempting uninstall: numpy\n",
-      "    Found existing installation: numpy 1.22.4\n",
-      "    Uninstalling numpy-1.22.4:\n",
-      "      Successfully uninstalled numpy-1.22.4\n",
-      "  Attempting uninstall: networkx\n",
-      "    Found existing installation: networkx 3.0\n",
-      "    Uninstalling networkx-3.0:\n",
-      "      Successfully uninstalled networkx-3.0\n",
-      "  Attempting uninstall: pandas\n",
-      "    Found existing installation: pandas 1.3.5\n",
-      "    Uninstalling pandas-1.3.5:\n",
-      "      Successfully uninstalled pandas-1.3.5\n",
-      "  Attempting uninstall: matplotlib\n",
-      "    Found existing installation: matplotlib 3.5.3\n",
-      "    Uninstalling matplotlib-3.5.3:\n",
-      "      Successfully uninstalled matplotlib-3.5.3\n",
-      "  Attempting uninstall: thinc\n",
-      "    Found existing installation: thinc 8.1.7\n",
-      "    Uninstalling thinc-8.1.7:\n",
-      "      Successfully uninstalled thinc-8.1.7\n",
-      "  Attempting uninstall: scikit-image\n",
-      "    Found existing installation: scikit-image 0.18.3\n",
-      "    Uninstalling scikit-image-0.18.3:\n",
-      "      Successfully uninstalled scikit-image-0.18.3\n",
-      "  Attempting uninstall: gensim\n",
-      "    Found existing installation: gensim 3.6.0\n",
-      "    Uninstalling gensim-3.6.0:\n",
-      "      Successfully uninstalled gensim-3.6.0\n",
-      "  Attempting uninstall: spacy\n",
-      "    Found existing installation: spacy 3.4.4\n",
-      "    Uninstalling spacy-3.4.4:\n",
-      "      Successfully uninstalled spacy-3.4.4\n",
-      "\u001B[31mERROR: pip's dependency resolver does not currently take into account all the packages that are installed. This behaviour is the source of the following dependency conflicts.\n",
-      "xarray 2022.12.0 requires pandas>=1.3, but you have pandas 1.2.5 which is incompatible.\n",
-      "en-core-web-sm 3.4.1 requires spacy<3.5.0,>=3.4.0, but you have spacy 3.2.5 which is incompatible.\u001B[0m\u001B[31m\n",
-      "\u001B[0mSuccessfully installed Pillow-9.4.0 PyYAML-5.3.1 SPARQLWrapper-1.8.5 babelpy-1.0.1 clayrs-0.4.0 colorama-0.4.6 distex-0.7.2 ekphrasis-0.5.4 eventkit-1.0.0 ftfy-6.1.1 gensim-4.1.2 huggingface-hub-0.12.1 isodate-0.6.1 matplotlib-3.2.2 mysql-0.0.3 mysql-connector-python-8.0.32 mysqlclient-2.1.1 nest-asyncio-1.5.6 networkx-2.6.3 numpy-1.21.6 numpy-indexed-0.3.7 pandas-1.2.5 pyaml-21.10.1 pydantic-1.8.2 pywsd-1.2.5 rdflib-6.2.0 requests-2.28.2 sacremoses-0.0.53 scikit-image-0.19.3 sentence-transformers-1.2.1 sentencepiece-0.1.97 spacy-3.2.5 thinc-8.0.17 timm-0.6.12 tokenizers-0.10.3 tqdm-4.62.3 transformers-4.15.0 typer-0.4.2 ujson-5.7.0 validators-0.20.0 whoosh-2.7.4 wn-0.0.23\n"
-     ]
-    }
-   ]
-  },
-  {
-   "cell_type": "markdown",
-   "metadata": {
-    "id": "G1MOZctwVyW5"
-   },
-   "source": [
-    "# **! RESTART RUNTIME !**"
-   ]
-  },
-  {
-   "cell_type": "markdown",
-   "metadata": {
-    "id": "VTZB50Y3rN-8"
-   },
-   "source": [
-    "# Correct order log and prints for IPython\n",
-    "This is necessary only for IPython environments (Colab, Jupyter, etc.), since they mess up the order of  ```print``` and ```logging```\n",
-    "\n",
-    "```python\n",
-    "# EXAMPLE of the issue\n",
-    ">>> import logging\n",
-    ">>> print(\"Should go first\")\n",
-    ">>> logging.warning(\"Should go second\")\n",
-    "WARNING:root:Should go second\n",
-    "Should go first\n",
-    "```\n",
-    "\n"
-   ]
-  },
-  {
-   "cell_type": "code",
-   "metadata": {
-    "id": "GOTUezxnqzn7"
-   },
-   "source": [
-    "import functools\n",
-    "print = functools.partial(print, flush=True)"
-   ],
-   "execution_count": 2,
-   "outputs": []
-  },
-  {
-   "cell_type": "markdown",
-   "metadata": {
-    "id": "uVKotTbvf_rC"
-   },
-   "source": [
-    "# Import and datasets download\n",
-    "\n",
-    "The framework is made of three modules:\n",
-    "> 1.   Content Analyzer\n",
-    "> 2.   Recommender System\n",
-    "> 3.   Evaluation\n",
-    "\n",
-    "We import every module as a library and use classes and methods by using the dot notation:"
-   ]
-  },
-  {
-   "cell_type": "code",
-   "metadata": {
-    "id": "SctkIBio9dhe"
-   },
-   "source": [
-    "from clayrs import content_analyzer as ca\n",
-    "from clayrs import recsys as rs\n",
-    "from clayrs import evaluation as eva\n",
-    "\n",
-    "# Usage:\n",
-    "# ...\n",
-    "# ca.Ratings()\n",
-    "# rs.ContentBasedRS()\n",
-    "# eva.EvalModel()\n",
-    "# ..."
-   ],
-   "execution_count": 1,
-   "outputs": []
-  },
-  {
-   "cell_type": "markdown",
-   "metadata": {
-    "id": "zYjcSfTtCXEw"
-   },
-   "source": [
-    "We use **Movielens 100k** as dataset, with items info expanded thanks to imdb"
-   ]
-  },
-  {
-   "cell_type": "code",
-   "metadata": {
-    "id": "HwEnaPj4pvCS",
-    "colab": {
-     "base_uri": "https://localhost:8080/"
-    },
-    "outputId": "84d62adb-be2d-4a6d-8d84-f117f6534ddd"
-   },
-   "source": [
-    "# Dataset: Movielens-100k\n",
-    "\n",
-    "# download items_info\n",
-    "!wget https://raw.githubusercontent.com/swapUniba/clayrs/master/datasets/ml-100k/items_info.json\n",
-    "\n",
-    "# download users_info\n",
-    "!wget https://raw.githubusercontent.com/swapUniba/clayrs/master/datasets/ml-100k/users_info.csv\n",
-    "\n",
-    "# download ratings\n",
-    "!wget https://raw.githubusercontent.com/swapUniba/clayrs/master/datasets/ml-100k/ratings.csv"
-   ],
-   "execution_count": 2,
-   "outputs": [
-    {
-     "output_type": "stream",
-     "name": "stdout",
-     "text": [
-      "--2023-02-28 20:12:51--  https://raw.githubusercontent.com/swapUniba/clayrs/master/datasets/ml-100k/items_info.json\n",
-      "Resolving raw.githubusercontent.com (raw.githubusercontent.com)... 185.199.108.133, 185.199.109.133, 185.199.110.133, ...\n",
-      "Connecting to raw.githubusercontent.com (raw.githubusercontent.com)|185.199.108.133|:443... connected.\n",
-      "HTTP request sent, awaiting response... 200 OK\n",
-      "Length: 2222967 (2.1M) [text/plain]\n",
-      "Saving to: ‘items_info.json’\n",
-      "\n",
-      "\ritems_info.json       0%[                    ]       0  --.-KB/s               \ritems_info.json     100%[===================>]   2.12M  --.-KB/s    in 0.01s   \n",
-      "\n",
-      "2023-02-28 20:12:51 (152 MB/s) - ‘items_info.json’ saved [2222967/2222967]\n",
-      "\n",
-      "--2023-02-28 20:12:51--  https://raw.githubusercontent.com/swapUniba/clayrs/master/datasets/ml-100k/users_info.csv\n",
-      "Resolving raw.githubusercontent.com (raw.githubusercontent.com)... 185.199.109.133, 185.199.111.133, 185.199.110.133, ...\n",
-      "Connecting to raw.githubusercontent.com (raw.githubusercontent.com)|185.199.109.133|:443... connected.\n",
-      "HTTP request sent, awaiting response... 200 OK\n",
-      "Length: 22667 (22K) [text/plain]\n",
-      "Saving to: ‘users_info.csv’\n",
-      "\n",
-      "users_info.csv      100%[===================>]  22.14K  --.-KB/s    in 0s      \n",
-      "\n",
-      "2023-02-28 20:12:51 (109 MB/s) - ‘users_info.csv’ saved [22667/22667]\n",
-      "\n",
-      "--2023-02-28 20:12:51--  https://raw.githubusercontent.com/swapUniba/clayrs/master/datasets/ml-100k/ratings.csv\n",
-      "Resolving raw.githubusercontent.com (raw.githubusercontent.com)... 185.199.108.133, 185.199.109.133, 185.199.110.133, ...\n",
-      "Connecting to raw.githubusercontent.com (raw.githubusercontent.com)|185.199.108.133|:443... connected.\n",
-      "HTTP request sent, awaiting response... 200 OK\n",
-      "Length: 1979206 (1.9M) [text/plain]\n",
-      "Saving to: ‘ratings.csv’\n",
-      "\n",
-      "ratings.csv         100%[===================>]   1.89M  --.-KB/s    in 0.04s   \n",
-      "\n",
-      "2023-02-28 20:12:52 (51.6 MB/s) - ‘ratings.csv’ saved [1979206/1979206]\n",
-      "\n"
-     ]
-    }
-   ]
-  },
-  {
-   "cell_type": "markdown",
-   "metadata": {
-    "id": "EBOImtHzxTlQ"
-   },
-   "source": [
-    "### Check items file\n",
-    "In this example, the file containing items info is a JSON where every entry corresponds to a movie.\n",
-    "\n",
-    "For every movie there are various information, such as *genres, directors, cast, etc.*"
-   ]
-  },
-  {
-   "cell_type": "code",
-   "metadata": {
-    "colab": {
-     "base_uri": "https://localhost:8080/"
-    },
-    "id": "eAMUA6B6wSje",
-    "outputId": "9f9842c5-f960-4a0d-d3fe-cef32d58f654"
-   },
-   "source": [
-    "with open(\"items_info.json\", \"r\") as f:\n",
-    "  # 25 lines but in these 23 lines there are only 2 entries:\n",
-    "  # 'Toy Story', and 'Golden Eye'\n",
-    "  for _ in range(25):\n",
-    "    print(f.readline(), end='')\n"
-   ],
-   "execution_count": 3,
-   "outputs": [
-    {
-     "output_type": "stream",
-     "name": "stdout",
-     "text": [
-      "[\n",
-      "    {\n",
-      "        \"movielens_id\": \"1\",\n",
-      "        \"imdb_id\": \"0114709\",\n",
-      "        \"title\": \"Toy Story\",\n",
-      "        \"plot\": \"A cowboy doll is profoundly threatened and jealous when a new spaceman figure supplants him as top toy in a boy's room.\",\n",
-      "        \"genres\": \"Animation, Adventure, Comedy, Family, Fantasy\",\n",
-      "        \"year\": \"1995\",\n",
-      "        \"rating\": \"8.3\",\n",
-      "        \"directors\": \"John Lasseter\",\n",
-      "        \"cast\": \"Tom Hanks, Tim Allen, Don Rickles, Jim Varney, Wallace Shawn, John Ratzenberger, Annie Potts, John Morris, Erik von Detten, Laurie Metcalf, R. Lee Ermey, Sarah Rayne, Penn Jillette, Jack Angel, Spencer Aste, Greg Berg, Lisa Bradley, Kendall Cunningham, Debi Derryberry, Cody Dorkin, Bill Farmer, Craig Good, Gregory Grudt, Danielle Judovits, Sam Lasseter, Brittany Levenbrown, Sherry Lynn, Scott McAfee, Mickie McGowan, Ryan O'Donohue, Jeff Pidgeon, Patrick Pinney, Phil Proctor, Jan Rabson, Joe Ranft, Andrew Stanton, Shane Sweet, Wayne Allwine, Tony Anselmo, Jonathan Benair, Anthony Burch, John Lasseter, Billy West\",\n",
-      "        \"dbpedia_uri\": \"http://dbpedia.org/resource/Toy_Story\",\n",
-      "        \"dbpedia_label\": \"Toy Story\"\n",
-      "    },\n",
-      "    {\n",
-      "        \"movielens_id\": \"2\",\n",
-      "        \"imdb_id\": \"0113189\",\n",
-      "        \"title\": \"GoldenEye\",\n",
-      "        \"plot\": \"Years after a friend and fellow 00 agent is killed on a joint mission, a secret space based weapons program known as \\\"_GoldenEye_ (qv)\\\" is stolen. James Bond sets out to stop a Russian crime syndicate from using the weapon.\",\n",
-      "        \"genres\": \"Action, Adventure, Thriller\",\n",
-      "        \"year\": \"1995\",\n",
-      "        \"rating\": \"7.2\",\n",
-      "        \"directors\": \"Martin Campbell\",\n",
-      "        \"cast\": \"Pierce Brosnan, Sean Bean, Izabella Scorupco, Famke Janssen, Joe Don Baker, Judi Dench, Robbie Coltrane, Tchéky Karyo, Gottfried John, Alan Cumming, Desmond Llewelyn, Samantha Bond, Michael Kitchen, Serena Gordon, Simon Kunz, Pavel Douglas, Olivier Lajous, Billy J. Mitchell, Constantine Gregory, Minnie Driver, Michelle Arthur, Ravil Isyanov, Vladimir Milanovich, Trevor Byfield, Peter Majer, Paul Bannon, Simone Bechtel, Martin Campbell, Mark Chapman, Kenneth Coombs, Simon Crane, Terrance Denville, Ian Durrant, Max Faulkner, Juliet Forester, Stefan Kopiecki, Jo Anna Lee, Derek Lyons, Wayne Michaels, Bhasker Patel, Paul Sacks, Michael G. Wilson\",\n",
-      "        \"dbpedia_uri\": \"http://dbpedia.org/resource/GoldenEye\",\n"
-     ]
-    }
-   ]
-  },
-  {
-   "cell_type": "markdown",
-   "metadata": {
-    "id": "NrGycV8NxkwF"
-   },
-   "source": [
-    "### Check users file\n",
-    "In this example, the file containing users info is a CSV file where the first column is the *user id*, while the other columns are side information for that user (*gender, occupation, zip code*)"
-   ]
-  },
-  {
-   "cell_type": "code",
-   "metadata": {
-    "colab": {
-     "base_uri": "https://localhost:8080/"
-    },
-    "id": "vUKLNAnMxEnh",
-    "outputId": "782062de-0052-4aeb-bb58-a813882a7dcd"
-   },
-   "source": [
-    "with open(\"users_info.csv\", \"r\") as f:\n",
-    "\n",
-    "  # print the header and the first 2 entries\n",
-    "  for _ in range(3):\n",
-    "    print(f.readline(), end='')"
-   ],
-   "execution_count": 4,
-   "outputs": [
-    {
-     "output_type": "stream",
-     "name": "stdout",
-     "text": [
-      "user_id,age,gender,occupation,zip_code\n",
-      "1,24,M,technician,85711\n",
-      "2,53,F,other,94043\n"
-     ]
-=======
   "nbformat": 4,
   "nbformat_minor": 0,
   "metadata": {
@@ -571,1857 +10,8 @@
     "kernelspec": {
       "display_name": "Python 3",
       "name": "python3"
->>>>>>> e9b06cf3
     }
   },
-<<<<<<< HEAD
-  {
-   "cell_type": "code",
-   "metadata": {
-    "colab": {
-     "base_uri": "https://localhost:8080/",
-     "height": 423
-    },
-    "id": "Q3FvQsaIkbtz",
-    "outputId": "165c988a-c8ed-44f5-d23f-28cb9ff1d3c2"
-   },
-   "source": [
-    "import pandas as pd\n",
-    "\n",
-    "pd.read_csv('ratings.csv')"
-   ],
-   "execution_count": 5,
-   "outputs": [
-    {
-     "output_type": "execute_result",
-     "data": {
-      "text/plain": [
-       "       user_id  item_id  rating  timestamp\n",
-       "0          196      242       3  881250949\n",
-       "1          186      302       3  891717742\n",
-       "2           22      377       1  878887116\n",
-       "3          244       51       2  880606923\n",
-       "4          166      346       1  886397596\n",
-       "...        ...      ...     ...        ...\n",
-       "99995      880      476       3  880175444\n",
-       "99996      716      204       5  879795543\n",
-       "99997      276     1090       1  874795795\n",
-       "99998       13      225       2  882399156\n",
-       "99999       12      203       3  879959583\n",
-       "\n",
-       "[100000 rows x 4 columns]"
-      ],
-      "text/html": [
-       "\n",
-       "  <div id=\"df-3300d788-c7af-4c12-a9b6-1079d0129aa4\">\n",
-       "    <div class=\"colab-df-container\">\n",
-       "      <div>\n",
-       "<style scoped>\n",
-       "    .dataframe tbody tr th:only-of-type {\n",
-       "        vertical-align: middle;\n",
-       "    }\n",
-       "\n",
-       "    .dataframe tbody tr th {\n",
-       "        vertical-align: top;\n",
-       "    }\n",
-       "\n",
-       "    .dataframe thead th {\n",
-       "        text-align: right;\n",
-       "    }\n",
-       "</style>\n",
-       "<table border=\"1\" class=\"dataframe\">\n",
-       "  <thead>\n",
-       "    <tr style=\"text-align: right;\">\n",
-       "      <th></th>\n",
-       "      <th>user_id</th>\n",
-       "      <th>item_id</th>\n",
-       "      <th>rating</th>\n",
-       "      <th>timestamp</th>\n",
-       "    </tr>\n",
-       "  </thead>\n",
-       "  <tbody>\n",
-       "    <tr>\n",
-       "      <th>0</th>\n",
-       "      <td>196</td>\n",
-       "      <td>242</td>\n",
-       "      <td>3</td>\n",
-       "      <td>881250949</td>\n",
-       "    </tr>\n",
-       "    <tr>\n",
-       "      <th>1</th>\n",
-       "      <td>186</td>\n",
-       "      <td>302</td>\n",
-       "      <td>3</td>\n",
-       "      <td>891717742</td>\n",
-       "    </tr>\n",
-       "    <tr>\n",
-       "      <th>2</th>\n",
-       "      <td>22</td>\n",
-       "      <td>377</td>\n",
-       "      <td>1</td>\n",
-       "      <td>878887116</td>\n",
-       "    </tr>\n",
-       "    <tr>\n",
-       "      <th>3</th>\n",
-       "      <td>244</td>\n",
-       "      <td>51</td>\n",
-       "      <td>2</td>\n",
-       "      <td>880606923</td>\n",
-       "    </tr>\n",
-       "    <tr>\n",
-       "      <th>4</th>\n",
-       "      <td>166</td>\n",
-       "      <td>346</td>\n",
-       "      <td>1</td>\n",
-       "      <td>886397596</td>\n",
-       "    </tr>\n",
-       "    <tr>\n",
-       "      <th>...</th>\n",
-       "      <td>...</td>\n",
-       "      <td>...</td>\n",
-       "      <td>...</td>\n",
-       "      <td>...</td>\n",
-       "    </tr>\n",
-       "    <tr>\n",
-       "      <th>99995</th>\n",
-       "      <td>880</td>\n",
-       "      <td>476</td>\n",
-       "      <td>3</td>\n",
-       "      <td>880175444</td>\n",
-       "    </tr>\n",
-       "    <tr>\n",
-       "      <th>99996</th>\n",
-       "      <td>716</td>\n",
-       "      <td>204</td>\n",
-       "      <td>5</td>\n",
-       "      <td>879795543</td>\n",
-       "    </tr>\n",
-       "    <tr>\n",
-       "      <th>99997</th>\n",
-       "      <td>276</td>\n",
-       "      <td>1090</td>\n",
-       "      <td>1</td>\n",
-       "      <td>874795795</td>\n",
-       "    </tr>\n",
-       "    <tr>\n",
-       "      <th>99998</th>\n",
-       "      <td>13</td>\n",
-       "      <td>225</td>\n",
-       "      <td>2</td>\n",
-       "      <td>882399156</td>\n",
-       "    </tr>\n",
-       "    <tr>\n",
-       "      <th>99999</th>\n",
-       "      <td>12</td>\n",
-       "      <td>203</td>\n",
-       "      <td>3</td>\n",
-       "      <td>879959583</td>\n",
-       "    </tr>\n",
-       "  </tbody>\n",
-       "</table>\n",
-       "<p>100000 rows × 4 columns</p>\n",
-       "</div>\n",
-       "      <button class=\"colab-df-convert\" onclick=\"convertToInteractive('df-3300d788-c7af-4c12-a9b6-1079d0129aa4')\"\n",
-       "              title=\"Convert this dataframe to an interactive table.\"\n",
-       "              style=\"display:none;\">\n",
-       "        \n",
-       "  <svg xmlns=\"http://www.w3.org/2000/svg\" height=\"24px\"viewBox=\"0 0 24 24\"\n",
-       "       width=\"24px\">\n",
-       "    <path d=\"M0 0h24v24H0V0z\" fill=\"none\"/>\n",
-       "    <path d=\"M18.56 5.44l.94 2.06.94-2.06 2.06-.94-2.06-.94-.94-2.06-.94 2.06-2.06.94zm-11 1L8.5 8.5l.94-2.06 2.06-.94-2.06-.94L8.5 2.5l-.94 2.06-2.06.94zm10 10l.94 2.06.94-2.06 2.06-.94-2.06-.94-.94-2.06-.94 2.06-2.06.94z\"/><path d=\"M17.41 7.96l-1.37-1.37c-.4-.4-.92-.59-1.43-.59-.52 0-1.04.2-1.43.59L10.3 9.45l-7.72 7.72c-.78.78-.78 2.05 0 2.83L4 21.41c.39.39.9.59 1.41.59.51 0 1.02-.2 1.41-.59l7.78-7.78 2.81-2.81c.8-.78.8-2.07 0-2.86zM5.41 20L4 18.59l7.72-7.72 1.47 1.35L5.41 20z\"/>\n",
-       "  </svg>\n",
-       "      </button>\n",
-       "      \n",
-       "  <style>\n",
-       "    .colab-df-container {\n",
-       "      display:flex;\n",
-       "      flex-wrap:wrap;\n",
-       "      gap: 12px;\n",
-       "    }\n",
-       "\n",
-       "    .colab-df-convert {\n",
-       "      background-color: #E8F0FE;\n",
-       "      border: none;\n",
-       "      border-radius: 50%;\n",
-       "      cursor: pointer;\n",
-       "      display: none;\n",
-       "      fill: #1967D2;\n",
-       "      height: 32px;\n",
-       "      padding: 0 0 0 0;\n",
-       "      width: 32px;\n",
-       "    }\n",
-       "\n",
-       "    .colab-df-convert:hover {\n",
-       "      background-color: #E2EBFA;\n",
-       "      box-shadow: 0px 1px 2px rgba(60, 64, 67, 0.3), 0px 1px 3px 1px rgba(60, 64, 67, 0.15);\n",
-       "      fill: #174EA6;\n",
-       "    }\n",
-       "\n",
-       "    [theme=dark] .colab-df-convert {\n",
-       "      background-color: #3B4455;\n",
-       "      fill: #D2E3FC;\n",
-       "    }\n",
-       "\n",
-       "    [theme=dark] .colab-df-convert:hover {\n",
-       "      background-color: #434B5C;\n",
-       "      box-shadow: 0px 1px 3px 1px rgba(0, 0, 0, 0.15);\n",
-       "      filter: drop-shadow(0px 1px 2px rgba(0, 0, 0, 0.3));\n",
-       "      fill: #FFFFFF;\n",
-       "    }\n",
-       "  </style>\n",
-       "\n",
-       "      <script>\n",
-       "        const buttonEl =\n",
-       "          document.querySelector('#df-3300d788-c7af-4c12-a9b6-1079d0129aa4 button.colab-df-convert');\n",
-       "        buttonEl.style.display =\n",
-       "          google.colab.kernel.accessAllowed ? 'block' : 'none';\n",
-       "\n",
-       "        async function convertToInteractive(key) {\n",
-       "          const element = document.querySelector('#df-3300d788-c7af-4c12-a9b6-1079d0129aa4');\n",
-       "          const dataTable =\n",
-       "            await google.colab.kernel.invokeFunction('convertToInteractive',\n",
-       "                                                     [key], {});\n",
-       "          if (!dataTable) return;\n",
-       "\n",
-       "          const docLinkHtml = 'Like what you see? Visit the ' +\n",
-       "            '<a target=\"_blank\" href=https://colab.research.google.com/notebooks/data_table.ipynb>data table notebook</a>'\n",
-       "            + ' to learn more about interactive tables.';\n",
-       "          element.innerHTML = '';\n",
-       "          dataTable['output_type'] = 'display_data';\n",
-       "          await google.colab.output.renderOutput(dataTable, element);\n",
-       "          const docLink = document.createElement('div');\n",
-       "          docLink.innerHTML = docLinkHtml;\n",
-       "          element.appendChild(docLink);\n",
-       "        }\n",
-       "      </script>\n",
-       "    </div>\n",
-       "  </div>\n",
-       "  "
-      ]
-     },
-     "metadata": {},
-     "execution_count": 5
-    }
-   ]
-  },
-  {
-   "cell_type": "markdown",
-   "metadata": {
-    "id": "ilGpvNnPgHay"
-   },
-   "source": [
-    "# Content Analyzer: representation of Items and export to json\n",
-    "In order to define the *item representation*, the following parameters should be defined:\n",
-    "*   ***source***: the path of the file containing items info\n",
-    "*   ***id***: the field that uniquely identifies an item\n",
-    "*   ***output_directory***: the path where serialized representations are saved\n",
-    "\n",
-    "There is also the optional parameter ***export_json***, which allows to create a file `contents.json` in the output directory containing the serialization of all representations of the content."
-   ]
-  },
-  {
-   "cell_type": "code",
-   "metadata": {
-    "id": "gORk6J3wqJGB"
-   },
-   "source": [
-    "# Configuration of item representation \n",
-    "movies_ca_config = ca.ItemAnalyzerConfig(\n",
-    "    source=ca.JSONFile('items_info.json'),\n",
-    "    id='movielens_id',\n",
-    "    output_directory='movies_codified/',\n",
-    "    export_json=True\n",
-    ")"
-   ],
-   "execution_count": 6,
-   "outputs": []
-  },
-  {
-   "cell_type": "markdown",
-   "metadata": {
-    "id": "YfnkSpfTjuDq"
-   },
-   "source": [
-    "<a name=\"ca_id\"></a>\n",
-    "Each item can be represented using a set of fields.\n",
-    "Every field can be **represented** using several techniques, such as *'tfidf'*, *'entity linking'*, *'embeddings'*, etc.\n",
-    "\n",
-    "It is possible to process the content of each field using a **Natural Language Processing (NLP) pipeline**.  \n",
-    "It is also possible to assign a **custom id** for each generated representation, in order to allow a simpler reference in the recommendation phase. Both NLP pipeline and custom id are optional parameters.\n",
-    "\n",
-    "> In the following example, we process the *'plot'* field by performing **lemmatization** and **stopwords removal** through [NLTK](https://www.nltk.org/), and we represent it using **tfidf**:"
-   ]
-  },
-  {
-   "cell_type": "code",
-   "metadata": {
-    "id": "YA8GfrkrqJ4S",
-    "colab": {
-     "base_uri": "https://localhost:8080/"
-    },
-    "outputId": "1fe1aed4-5911-4398-ce6d-31926c8c03cb"
-   },
-   "source": [
-    "movies_ca_config.add_single_config(\n",
-    "    'plot',\n",
-    "    ca.FieldConfig(ca.SkLearnTfIdf(),\n",
-    "                   preprocessing=ca.NLTK(stopwords_removal=True, lemmatization=True)) \n",
-    ")"
-   ],
-   "execution_count": 7,
-   "outputs": [
-    {
-     "output_type": "stream",
-     "name": "stderr",
-     "text": [
-      "[nltk_data] Downloading package stopwords to /root/nltk_data...\n",
-      "[nltk_data]   Unzipping corpora/stopwords.zip.\n",
-      "[nltk_data] Downloading package punkt to /root/nltk_data...\n",
-      "[nltk_data]   Unzipping tokenizers/punkt.zip.\n",
-      "[nltk_data] Downloading package averaged_perceptron_tagger to\n",
-      "[nltk_data]     /root/nltk_data...\n",
-      "[nltk_data]   Unzipping taggers/averaged_perceptron_tagger.zip.\n",
-      "[nltk_data] Downloading package wordnet to /root/nltk_data...\n",
-      "[nltk_data] Downloading package maxent_ne_chunker to\n",
-      "[nltk_data]     /root/nltk_data...\n",
-      "[nltk_data]   Unzipping chunkers/maxent_ne_chunker.zip.\n",
-      "[nltk_data] Downloading package words to /root/nltk_data...\n",
-      "[nltk_data]   Unzipping corpora/words.zip.\n",
-      "[nltk_data] Downloading package omw-1.4 to /root/nltk_data...\n"
-     ]
-    }
-   ]
-  },
-  {
-   "cell_type": "markdown",
-   "metadata": {
-    "id": "OAgjyRfVYRqG"
-   },
-   "source": [
-    "In this example, we also add an exogenous representation to the content by extracting the 'year' field from the local source \n",
-    "\n"
-   ]
-  },
-  {
-   "cell_type": "code",
-   "metadata": {
-    "id": "m9KBOFO-XAJ2"
-   },
-   "source": [
-    "movies_ca_config.add_single_exogenous(\n",
-    "    ca.ExogenousConfig(ca.PropertiesFromDataset(field_name_list=['year']))\n",
-    ")"
-   ],
-   "execution_count": 8,
-   "outputs": []
-  },
-  {
-   "cell_type": "markdown",
-   "metadata": {
-    "id": "0e24qhQVkXIc"
-   },
-   "source": [
-    "At the end of the configuration step, we provide the configuration to the *'Content Analyzer'* and call the `fit()` method:\n",
-    "\n",
-    "*   The Content Analyzer will **represent** and **serialize** every item (and create the json file containing representations for every content).\n",
-    "\n"
-   ]
-  },
-  {
-   "cell_type": "code",
-   "metadata": {
-    "id": "yXU-Vuw2twuN",
-    "colab": {
-     "base_uri": "https://localhost:8080/"
-    },
-    "outputId": "9254870a-4ba6-4ee1-86ee-6e8283f67955"
-   },
-   "source": [
-    "content_analyzer = ca.ContentAnalyzer(config=movies_ca_config)\n",
-    "content_analyzer.fit()"
-   ],
-   "execution_count": 9,
-   "outputs": [
-    {
-     "output_type": "stream",
-     "name": "stderr",
-     "text": [
-      "\u001B[39mINFO\u001B[0m - Extracting exogenous properties from local dataset\n",
-      "\u001B[39mINFO\u001B[0m - ***********   Processing field: plot   ***********\n",
-      "\u001B[39mINFO\u001B[0m - Computing tf-idf with SkLearnTfIdf\n",
-      "Serializing contents:  100%|██████████| 1682/1682 [00:03<00:00]\n"
-     ]
-    }
-   ]
-  },
-  {
-   "cell_type": "markdown",
-   "metadata": {
-    "id": "yrGYxny3g9sW"
-   },
-   "source": [
-    "This is the JSON file which has been created:"
-   ]
-  },
-  {
-   "cell_type": "code",
-   "metadata": {
-    "colab": {
-     "base_uri": "https://localhost:8080/"
-    },
-    "id": "RfdoIwichaaF",
-    "outputId": "6705a2e6-2b8d-41dc-a67f-ac3d57f2bb87"
-   },
-   "source": [
-    "with open('movies_codified/contents.json', 'r') as f:\n",
-    "    for _ in range(11):\n",
-    "      print(f.readline(), end='')"
-   ],
-   "execution_count": 10,
-   "outputs": [
-    {
-     "output_type": "stream",
-     "name": "stdout",
-     "text": [
-      "[\n",
-      "    {\n",
-      "        \"content_id\": \"1\",\n",
-      "        \"Exo#0\": \"{'year': '1995'}\",\n",
-      "        \"plot#0\": {\n",
-      "            \"sparse_tfidf\": \"[[(0, 1024),0.1719365702112526],\\n [(0, 1729),0.31336848582007987],\\n [(0, 2160),0.3010691777558571],\\n [(0, 2721),0.25782007590969463],\\n [(0, 3752),0.2915290932564375],\\n [(0, 4769),0.1484604944785959],\\n [(0, 5439),0.31336848582007987],\\n [(0, 5932),0.2618948840931845],\\n [(0, 6417),0.3307033869191101],\\n [(0, 6655),0.3307033869191101],\\n [(0, 6853),0.25410006749357394],\\n [(0, 6909),0.2445599829941543],\\n [(0, 6941),0.31336848582007987]]\",\n",
-      "            \"pos_word_tuples\": \"[(5932, 'room'), (1024, 'boy'), (6941, 'toy'), (6909, 'top'), (6655, 'supplants'), (2721, 'figure'), (6417, 'spaceman'), (4769, 'new'), (3752, 'jealous'), (6853, 'threaten'), (5439, 'profoundly'), (2160, 'doll'), (1729, 'cowboy')]\",\n",
-      "            \"len_vocabulary\": 7614\n",
-      "        }\n",
-      "    },\n",
-      "    {\n"
-     ]
-    }
-   ]
-  },
-  {
-   "cell_type": "markdown",
-   "metadata": {
-    "id": "H_3ff69ZhFj7"
-   },
-   "source": [
-    "# [Optional] Content Analyzer: representation of Users and export to json\n",
-    "In order to define the *'user representation'*, we could use the same process performed for *'item representation'*. In this case we don't want to represent in a complex way users, so this step is completely optional\n",
-    "\n",
-    "In this example, the ID for users is the column `user_id`.\n",
-    "\n",
-    "Also for users, it is ossible to export the representation in a ***json file***"
-   ]
-  },
-  {
-   "cell_type": "code",
-   "metadata": {
-    "id": "HhwOj4s-uzOk"
-   },
-   "source": [
-    "#Configuration of user representation\n",
-    "users_ca_config = ca.UserAnalyzerConfig(\n",
-    "    ca.CSVFile('users_info.csv'),\n",
-    "    id='user_id',\n",
-    "    output_directory='users_codified/',\n",
-    "    export_json=True\n",
-    ")"
-   ],
-   "execution_count": 11,
-   "outputs": []
-  },
-  {
-   "cell_type": "markdown",
-   "metadata": {
-    "id": "l8xsWBz8eYHF"
-   },
-   "source": [
-    "We also add an exogenous representation for each user by extracting the 'gender' field from the local source\n",
-    "\n"
-   ]
-  },
-  {
-   "cell_type": "code",
-   "metadata": {
-    "colab": {
-     "base_uri": "https://localhost:8080/"
-    },
-    "id": "4BELoRbCckKn",
-    "outputId": "802fea63-f955-4bc9-8a18-f30016d482b9"
-   },
-   "source": [
-    "users_ca_config.add_single_exogenous(\n",
-    "    ca.ExogenousConfig(ca.PropertiesFromDataset(field_name_list=['gender']))\n",
-    ")\n",
-    "\n",
-    "ca.ContentAnalyzer(config=users_ca_config).fit()"
-   ],
-   "execution_count": 12,
-   "outputs": [
-    {
-     "output_type": "stream",
-     "name": "stderr",
-     "text": [
-      "\u001B[39mINFO\u001B[0m - Extracting exogenous properties from local dataset\n",
-      "Serializing contents:  100%|██████████| 943/943 [00:01<00:00]\n"
-     ]
-    }
-   ]
-  },
-  {
-   "cell_type": "markdown",
-   "metadata": {
-    "id": "QnhE2zqnfykN"
-   },
-   "source": [
-    "This is the JSON file which has been created:"
-   ]
-  },
-  {
-   "cell_type": "code",
-   "metadata": {
-    "colab": {
-     "base_uri": "https://localhost:8080/"
-    },
-    "id": "8avOGAFvgGQy",
-    "outputId": "3b7a7daf-5e41-45ce-ce7f-0e12a6e63b26"
-   },
-   "source": [
-    "with open('users_codified/contents.json', 'r') as f:\n",
-    "    for _ in range(9):\n",
-    "      print(f.readline(), end='')"
-   ],
-   "execution_count": 13,
-   "outputs": [
-    {
-     "output_type": "stream",
-     "name": "stdout",
-     "text": [
-      "[\n",
-      "    {\n",
-      "        \"content_id\": \"1\",\n",
-      "        \"Exo#0\": \"{'gender': 'M'}\"\n",
-      "    },\n",
-      "    {\n",
-      "        \"content_id\": \"2\",\n",
-      "        \"Exo#0\": \"{'gender': 'F'}\"\n",
-      "    },\n"
-     ]
-    }
-   ]
-  },
-  {
-   "cell_type": "markdown",
-   "metadata": {
-    "id": "dr0qljcRhpW6"
-   },
-   "source": [
-    "# Recommender System: centroid vector algorithm and export to csv"
-   ]
-  },
-  {
-   "cell_type": "markdown",
-   "metadata": {
-    "id": "Ms6kU0TEr_ps"
-   },
-   "source": [
-    "The Recommender System module needs information about users, items and ratings. \n",
-    "\n",
-    "The **Ratings** class allows you to import rating from a source file (or also from an existent dataframe) into a custom object.   **If** the source file contains users (U), items (I) and ratings (R) in this order, no additional parameters are needed, **otherwise**  the mapping must be explictly specified using:\n",
-    "\n",
-    "*   **'user_id'** column,\n",
-    "*   **'item_id'** column,\n",
-    "*   **'score'** column\n",
-    "\n",
-    "\n",
-    "\n"
-   ]
-  },
-  {
-   "cell_type": "code",
-   "metadata": {
-    "colab": {
-     "base_uri": "https://localhost:8080/"
-    },
-    "id": "XjxZ9yTnvVW-",
-    "outputId": "c7ee52ff-b788-4c3a-9c61-84cc5ebaa541"
-   },
-   "source": [
-    "ratings = ca.Ratings(ca.CSVFile('ratings.csv'))\n",
-    "\n",
-    "print(ratings)"
-   ],
-   "execution_count": 14,
-   "outputs": [
-    {
-     "output_type": "stream",
-     "name": "stderr",
-     "text": [
-      "Importing ratings:  100%|██████████| 100000/100000 [00:01<00:00]\n"
-     ]
-    },
-    {
-     "output_type": "stream",
-     "name": "stdout",
-     "text": [
-      "      user_id item_id  score\n",
-      "0         196     242    3.0\n",
-      "1         186     302    3.0\n",
-      "2          22     377    1.0\n",
-      "3         244      51    2.0\n",
-      "4         166     346    1.0\n",
-      "...       ...     ...    ...\n",
-      "99995     880     476    3.0\n",
-      "99996     716     204    5.0\n",
-      "99997     276    1090    1.0\n",
-      "99998      13     225    2.0\n",
-      "99999      12     203    3.0\n",
-      "\n",
-      "[100000 rows x 3 columns]\n"
-     ]
-    }
-   ]
-  },
-  {
-   "cell_type": "code",
-   "metadata": {
-    "id": "1SfXQx4y01u7"
-   },
-   "source": [
-    "# (mapping by index) EQUIVALENT:\n",
-    "#\n",
-    "# ratings = ca.Ratings(\n",
-    "#     ca.CSVFile('ratings.csv'),\n",
-    "#     user_id_column=0,\n",
-    "#     item_id_column=1,\n",
-    "#     score_column=2\n",
-    "# )"
-   ],
-   "execution_count": null,
-   "outputs": []
-  },
-  {
-   "cell_type": "code",
-   "metadata": {
-    "id": "Ww9kKa3608pK"
-   },
-   "source": [
-    "# (mapping by column name) EQUIVALENT:\n",
-    "\n",
-    "# ratings = ca.Ratings(\n",
-    "#     ca.CSVFile('ratings.csv'),\n",
-    "#     user_id_column='user_id',\n",
-    "#     item_id_column='item_id',\n",
-    "#     score_column='rating'\n",
-    "# )"
-   ],
-   "execution_count": null,
-   "outputs": []
-  },
-  {
-   "cell_type": "markdown",
-   "metadata": {
-    "id": "O9dYu-H9uUa5"
-   },
-   "source": [
-    "The Recommender System also needs an algorithm for ranking or predicting items to users. In the following example we use the **CentroidVector** algorithm:\n",
-    "\n",
-    "*   It computes the centroid vector of the features of items *liked by the user*\n",
-    "*   It computes the similarity between the centroid vector and unrated items\n",
-    "\n",
-    "The items liked by a user are those having a rating higher or equal than a specific **threshold**. If the threshold is not specified, the average score of all items liked by the user is used.\n",
-    "\n",
-    "The Recommender System leverages the representations defined by the Content Analyzer. In the current example, we use the representation of the field 'plot'. More representations could be adopted for a single field.\n",
-    "\n",
-    "\n",
-    "```python\n",
-    "# Example with multiple representations for a single field\n",
-    "{\n",
-    "  'plot': ['tfidf', 'word_embedding'],\n",
-    "  'genre': 'doc_embedding',\n",
-    "  ...\n",
-    "}\n",
-    "```\n",
-    "\n",
-    "Representations can be referenced using the **external id** (if specified, see [here](#ca_id)) or the **internal id**:\n",
-    "\n",
-    "\n",
-    "```\n",
-    "For the field 'plot':\n",
-    "First representation created -> internal_id = 0\n",
-    "Second representation created -> internal_id = 1\n",
-    "...\n",
-    "Nth representation created -> internal_id = n-1\n",
-    "```"
-   ]
-  },
-  {
-   "cell_type": "code",
-   "metadata": {
-    "id": "GbblAapgmOL6"
-   },
-   "source": [
-    "centroid_vec = rs.CentroidVector(\n",
-    "    {'plot': 0}, # the first and only representation codifed for the 'plot' field\n",
-    "    similarity=rs.CosineSimilarity()\n",
-    ")\n",
-    "\n",
-    "# no threshold parameter specified, the average rating given by\n",
-    "# the user wil be used"
-   ],
-   "execution_count": 15,
-   "outputs": []
-  },
-  {
-   "cell_type": "markdown",
-   "source": [
-    "Before we can instantiate the recommender system, we should perform the splitting of the dataset: let's perform a **KFold with 2 splits**\n",
-    "\n",
-    "*   The output of the partition module are two lists. One containing the two train set (in this case), the other containing the two test set (in this case)"
-   ],
-   "metadata": {
-    "id": "un-SstzA4iEY"
-   }
-  },
-  {
-   "cell_type": "code",
-   "source": [
-    "kf = rs.KFoldPartitioning(n_splits=2)\n",
-    "train_list, test_list = kf.split_all(ratings)"
-   ],
-   "metadata": {
-    "colab": {
-     "base_uri": "https://localhost:8080/"
-    },
-    "id": "LmTecQWq4iuN",
-    "outputId": "6acfea11-0801-4648-e79c-ca6467657b33"
-   },
-   "execution_count": 16,
-   "outputs": [
-    {
-     "output_type": "stream",
-     "name": "stderr",
-     "text": [
-      "Performing KFoldPartitioning:  100%|██████████| 943/943 [00:00<00:00]\n"
-     ]
-    }
-   ]
-  },
-  {
-   "cell_type": "markdown",
-   "source": [
-    "Now the ***cbrs*** must be fit before we can compute the rank:\n",
-    "\n",
-    "*   We could do this in two separate steps, by first calling the `fit(..)` method and then the `rank(...)` method \n",
-    "\n",
-    "*   Or by calling directly the `fit_rank(...)` method, which performs both in one step\n",
-    "\n",
-    "We use the second approach and we compute the rank for all users of our train set: we will use both the two train set and two test set obtained thanks to the KFold technique\n",
-    "\n",
-    "In order to compute a rank for all users, you simply do not specify the *user_list* parameter\n",
-    "\n",
-    "***Note:*** by default top-10 recommendations are returned for each user. In order to produce *unbounded ranking*, simply set `n_recs` parameter to `None`. In this case we are fine with the top-10 recs"
-   ],
-   "metadata": {
-    "id": "ZNnqFrBZ4w7X"
-   }
-  },
-  {
-   "cell_type": "code",
-   "source": [
-    "result_list = []\n",
-    "\n",
-    "for train_set, test_set in zip(train_list, test_list):\n",
-    "  \n",
-    "  cbrs = rs.ContentBasedRS(centroid_vec, train_set, 'movies_codified/')\n",
-    "  rank_to_append = cbrs.fit_rank(test_set)\n",
-    "\n",
-    "  result_list.append(rank_to_append)"
-   ],
-   "metadata": {
-    "colab": {
-     "base_uri": "https://localhost:8080/"
-    },
-    "id": "LdMCfW1Z493a",
-    "outputId": "0b6d776e-6aa4-4252-f07f-9e04ed8dd50b"
-   },
-   "execution_count": 17,
-   "outputs": [
-    {
-     "output_type": "stream",
-     "name": "stderr",
-     "text": [
-      "\u001B[39mINFO\u001B[0m - Don't worry if it looks stuck at first\n",
-      "\u001B[39mINFO\u001B[0m - First iterations will stabilize the estimated remaining time\n",
-      "Computing fit_rank for user 942:  100%|██████████| 943/943 [00:28<00:00]\n",
-      "\u001B[39mINFO\u001B[0m - Don't worry if it looks stuck at first\n",
-      "\u001B[39mINFO\u001B[0m - First iterations will stabilize the estimated remaining time\n",
-      "Computing fit_rank for user 942:  100%|██████████| 943/943 [00:28<00:00]\n"
-     ]
-    }
-   ]
-  },
-  {
-   "cell_type": "markdown",
-   "metadata": {
-    "id": "CIQtO-Ah1Ty8"
-   },
-   "source": [
-    "Let's export each ranking generated to a csv file\n",
-    "\n",
-    "*   The `rank()` method (and the `fit_rank()` method) returns a **Rank** object, that has a useful exporting method `to_csv()`\n",
-    "\n",
-    "We will save also the *test set* of each split, we need them later on in the *EvalModel part*"
-   ]
-  },
-  {
-   "cell_type": "code",
-   "metadata": {
-    "id": "2z88KA1D1Xni"
-   },
-   "source": [
-    "# we save the result of each split numbered\n",
-    "for i, rank_generated in enumerate(result_list, start=1):\n",
-    "  rank_generated.to_csv(file_name=f'rank_split_{i}')\n",
-    "\n",
-    "# we save  the result of each split numbered\n",
-    "for i, test_set in enumerate(test_list, start=1):\n",
-    "  test_set.to_csv(file_name=f'truth_split_{i}')"
-   ],
-   "execution_count": 18,
-   "outputs": []
-  },
-  {
-   "cell_type": "markdown",
-   "metadata": {
-    "id": "4IG3B5sUloNF"
-   },
-   "source": [
-    "We can import recommendations we just exported via pandas, or any other library which reads csv file (also the framework itself):"
-   ]
-  },
-  {
-   "cell_type": "code",
-   "metadata": {
-    "colab": {
-     "base_uri": "https://localhost:8080/"
-    },
-    "id": "qU72C15hl03T",
-    "outputId": "0be88561-50fe-43bd-f367-310a04ceadd5"
-   },
-   "source": [
-    "import pandas as pd\n",
-    "\n",
-    "rank_split_1 = pd.read_csv('rank_split_1.csv')\n",
-    "rank_split_2 = pd.read_csv('rank_split_2.csv')\n",
-    "\n",
-    "print(\"Result for first split:\")\n",
-    "print(rank_split_1)\n",
-    "print(\"----------------------------------------\")\n",
-    "print(\"Result for second split:\")\n",
-    "print(rank_split_2)"
-   ],
-   "execution_count": 19,
-   "outputs": [
-    {
-     "output_type": "stream",
-     "name": "stdout",
-     "text": [
-      "Result for first split:\n",
-      "      user_id  item_id     score\n",
-      "0         196      251  0.069504\n",
-      "1         196      762  0.061897\n",
-      "2         196      428  0.051793\n",
-      "3         196      202  0.049060\n",
-      "4         196      382  0.044702\n",
-      "...       ...      ...       ...\n",
-      "9425      941      455  0.000000\n",
-      "9426      941      257  0.000000\n",
-      "9427      941      475  0.000000\n",
-      "9428      941        7  0.000000\n",
-      "9429      941      181  0.000000\n",
-      "\n",
-      "[9430 rows x 3 columns]\n",
-      "----------------------------------------\n",
-      "Result for second split:\n",
-      "      user_id  item_id     score\n",
-      "0         196      285  0.055741\n",
-      "1         196      655  0.053111\n",
-      "2         196       25  0.048641\n",
-      "3         196       70  0.041518\n",
-      "4         196      381  0.034722\n",
-      "...       ...      ...       ...\n",
-      "9425      941     1007  0.009110\n",
-      "9426      941      300  0.008939\n",
-      "9427      941      919  0.000000\n",
-      "9428      941      408  0.000000\n",
-      "9429      941      763  0.000000\n",
-      "\n",
-      "[9430 rows x 3 columns]\n"
-     ]
-    }
-   ]
-  },
-  {
-   "cell_type": "markdown",
-   "metadata": {
-    "id": "1VlytYEsAEEh"
-   },
-   "source": [
-    "# Evaluation module: evaluation of external recommendations\n",
-    "\n",
-    "Recommendations can be evaluated with several metrics using the **EvalModel** module of the framework. The nice part of it is that it can evaluate easily also (multiple) recommendations generated via external tools"
-   ]
-  },
-  {
-   "cell_type": "markdown",
-   "metadata": {
-    "id": "D_oXZn3QAEEp"
-   },
-   "source": [
-    "The Evaluation module needs the following parameters:\n",
-    "\n",
-    "*   A list of computed rank/predictions (in case multiple splits must be evaluated)\n",
-    "*   A list of truths (in case multiple splits must be evaluated)\n",
-    "*   List of metrics to compute\n",
-    "\n",
-    "Obviously the list of computed rank/predictions and list of truths must have the same length, and the rank/prediction in position $i$ will be compared with the truth at position $i$\n",
-    "\n",
-    "Let's suppose we have recommendations (and related truths) generated via other tools in a csv format. We first import them into the framework and then pass them to the EvalModel class\n",
-    "\n",
-    "*   In this case we will use the recommendations generated earlier in the RecSys phase of this colab, but they are simple csv files and they could be the output of any other tool!\n",
-    "\n"
-   ]
-  },
-  {
-   "cell_type": "code",
-   "source": [
-    "print(\"Importing split 1\")\n",
-    "rank_1 = ca.Ratings(ca.CSVFile('rank_split_1.csv'))\n",
-    "truth_1 = ca.Ratings(ca.CSVFile('truth_split_1.csv'))\n",
-    "\n",
-    "print(\"Importing split 2\")\n",
-    "rank_2 = ca.Ratings(ca.CSVFile('rank_split_2.csv'))\n",
-    "truth_2 = ca.Ratings(ca.CSVFile('truth_split_2.csv'))\n",
-    "\n",
-    "# since multiple splits, we wrap ranks and truths in lists\n",
-    "imported_ranks = [rank_1, rank_2]\n",
-    "imported_truths = [truth_1, truth_2]"
-   ],
-   "metadata": {
-    "colab": {
-     "base_uri": "https://localhost:8080/"
-    },
-    "id": "TRiA2LiiCRzU",
-    "outputId": "61f57436-d6a7-45b8-b12f-6c2dfcbc7810"
-   },
-   "execution_count": 20,
-   "outputs": [
-    {
-     "output_type": "stream",
-     "name": "stdout",
-     "text": [
-      "Importing split 1\n"
-     ]
-    },
-    {
-     "output_type": "stream",
-     "name": "stderr",
-     "text": [
-      "Importing ratings:  100%|██████████| 9430/9430 [00:00<00:00]\n",
-      "Importing ratings:  100%|██████████| 50240/50240 [00:00<00:00]\n"
-     ]
-    },
-    {
-     "output_type": "stream",
-     "name": "stdout",
-     "text": [
-      "Importing split 2\n"
-     ]
-    },
-    {
-     "output_type": "stream",
-     "name": "stderr",
-     "text": [
-      "Importing ratings:  100%|██████████| 9430/9430 [00:00<00:00]\n",
-      "Importing ratings:  100%|██████████| 49760/49760 [00:00<00:00]\n"
-     ]
-    }
-   ]
-  },
-  {
-   "cell_type": "markdown",
-   "source": [
-    "We are ready to instantiate the EvalModel class\n",
-    "\n",
-    "*   We also need to define a metric list, suppose we want to compute ***Pearson Correlation***, ***MRR*** and ***NDCG***\n",
-    "\n"
-   ],
-   "metadata": {
-    "id": "DQDcSQJmDxQM"
-   }
-  },
-  {
-   "cell_type": "code",
-   "metadata": {
-    "id": "SVtf_pFAAEEp"
-   },
-   "source": [
-    "em = eva.EvalModel(\n",
-    "    result_list,\n",
-    "    test_list,\n",
-    "    metric_list=[\n",
-    "        eva.Correlation('pearson'),\n",
-    "        eva.MRR(),\n",
-    "        eva.NDCG()\n",
-    "    ]\n",
-    ")"
-   ],
-   "execution_count": 21,
-   "outputs": []
-  },
-  {
-   "cell_type": "markdown",
-   "metadata": {
-    "id": "XoFTI1T83TVV"
-   },
-   "source": [
-    "The fit() method returns two pandas DataFrame: the first one contains the metrics aggregated for the system, while the second contains the metrics computed for each user (where possible)"
-   ]
-  },
-  {
-   "cell_type": "code",
-   "metadata": {
-    "id": "o9QXMFl02iDK",
-    "colab": {
-     "base_uri": "https://localhost:8080/"
-    },
-    "outputId": "59fb8dec-72a0-4f25-cdbb-543202eb1f20"
-   },
-   "source": [
-    "sys_result, users_result =  em.fit()"
-   ],
-   "execution_count": 22,
-   "outputs": [
-    {
-     "output_type": "stream",
-     "name": "stderr",
-     "text": [
-      "\u001B[39mINFO\u001B[0m - Performing evaluation on metrics chosen\n",
-      "Performing NDCG:  100%|██████████| 3/3 [00:02<00:00]\n"
-     ]
-    }
-   ]
-  },
-  {
-   "cell_type": "markdown",
-   "source": [
-    "For the DataFrame which contains system results, the results are also grouped by splits"
-   ],
-   "metadata": {
-    "id": "Fq8kTXb11SvG"
-   }
-  },
-  {
-   "cell_type": "code",
-   "metadata": {
-    "colab": {
-     "base_uri": "https://localhost:8080/",
-     "height": 175
-    },
-    "id": "yIpALBnr4Azi",
-    "outputId": "3f23ff84-5a8a-4997-a3bf-3f0e7f42c0ca"
-   },
-   "source": [
-    "sys_result"
-   ],
-   "execution_count": 23,
-   "outputs": [
-    {
-     "output_type": "execute_result",
-     "data": {
-      "text/plain": [
-       "              pearson       MRR      NDCG\n",
-       "user_id                                  \n",
-       "sys - fold1  0.025621  0.764719  0.924090\n",
-       "sys - fold2  0.045971  0.766976  0.924882\n",
-       "sys - mean   0.035796  0.765847  0.924486"
-      ],
-      "text/html": [
-       "\n",
-       "  <div id=\"df-b707d66b-8168-47ef-997a-dfbb0d9ce2e8\">\n",
-       "    <div class=\"colab-df-container\">\n",
-       "      <div>\n",
-       "<style scoped>\n",
-       "    .dataframe tbody tr th:only-of-type {\n",
-       "        vertical-align: middle;\n",
-       "    }\n",
-       "\n",
-       "    .dataframe tbody tr th {\n",
-       "        vertical-align: top;\n",
-       "    }\n",
-       "\n",
-       "    .dataframe thead th {\n",
-       "        text-align: right;\n",
-       "    }\n",
-       "</style>\n",
-       "<table border=\"1\" class=\"dataframe\">\n",
-       "  <thead>\n",
-       "    <tr style=\"text-align: right;\">\n",
-       "      <th></th>\n",
-       "      <th>pearson</th>\n",
-       "      <th>MRR</th>\n",
-       "      <th>NDCG</th>\n",
-       "    </tr>\n",
-       "    <tr>\n",
-       "      <th>user_id</th>\n",
-       "      <th></th>\n",
-       "      <th></th>\n",
-       "      <th></th>\n",
-       "    </tr>\n",
-       "  </thead>\n",
-       "  <tbody>\n",
-       "    <tr>\n",
-       "      <th>sys - fold1</th>\n",
-       "      <td>0.025621</td>\n",
-       "      <td>0.764719</td>\n",
-       "      <td>0.924090</td>\n",
-       "    </tr>\n",
-       "    <tr>\n",
-       "      <th>sys - fold2</th>\n",
-       "      <td>0.045971</td>\n",
-       "      <td>0.766976</td>\n",
-       "      <td>0.924882</td>\n",
-       "    </tr>\n",
-       "    <tr>\n",
-       "      <th>sys - mean</th>\n",
-       "      <td>0.035796</td>\n",
-       "      <td>0.765847</td>\n",
-       "      <td>0.924486</td>\n",
-       "    </tr>\n",
-       "  </tbody>\n",
-       "</table>\n",
-       "</div>\n",
-       "      <button class=\"colab-df-convert\" onclick=\"convertToInteractive('df-b707d66b-8168-47ef-997a-dfbb0d9ce2e8')\"\n",
-       "              title=\"Convert this dataframe to an interactive table.\"\n",
-       "              style=\"display:none;\">\n",
-       "        \n",
-       "  <svg xmlns=\"http://www.w3.org/2000/svg\" height=\"24px\"viewBox=\"0 0 24 24\"\n",
-       "       width=\"24px\">\n",
-       "    <path d=\"M0 0h24v24H0V0z\" fill=\"none\"/>\n",
-       "    <path d=\"M18.56 5.44l.94 2.06.94-2.06 2.06-.94-2.06-.94-.94-2.06-.94 2.06-2.06.94zm-11 1L8.5 8.5l.94-2.06 2.06-.94-2.06-.94L8.5 2.5l-.94 2.06-2.06.94zm10 10l.94 2.06.94-2.06 2.06-.94-2.06-.94-.94-2.06-.94 2.06-2.06.94z\"/><path d=\"M17.41 7.96l-1.37-1.37c-.4-.4-.92-.59-1.43-.59-.52 0-1.04.2-1.43.59L10.3 9.45l-7.72 7.72c-.78.78-.78 2.05 0 2.83L4 21.41c.39.39.9.59 1.41.59.51 0 1.02-.2 1.41-.59l7.78-7.78 2.81-2.81c.8-.78.8-2.07 0-2.86zM5.41 20L4 18.59l7.72-7.72 1.47 1.35L5.41 20z\"/>\n",
-       "  </svg>\n",
-       "      </button>\n",
-       "      \n",
-       "  <style>\n",
-       "    .colab-df-container {\n",
-       "      display:flex;\n",
-       "      flex-wrap:wrap;\n",
-       "      gap: 12px;\n",
-       "    }\n",
-       "\n",
-       "    .colab-df-convert {\n",
-       "      background-color: #E8F0FE;\n",
-       "      border: none;\n",
-       "      border-radius: 50%;\n",
-       "      cursor: pointer;\n",
-       "      display: none;\n",
-       "      fill: #1967D2;\n",
-       "      height: 32px;\n",
-       "      padding: 0 0 0 0;\n",
-       "      width: 32px;\n",
-       "    }\n",
-       "\n",
-       "    .colab-df-convert:hover {\n",
-       "      background-color: #E2EBFA;\n",
-       "      box-shadow: 0px 1px 2px rgba(60, 64, 67, 0.3), 0px 1px 3px 1px rgba(60, 64, 67, 0.15);\n",
-       "      fill: #174EA6;\n",
-       "    }\n",
-       "\n",
-       "    [theme=dark] .colab-df-convert {\n",
-       "      background-color: #3B4455;\n",
-       "      fill: #D2E3FC;\n",
-       "    }\n",
-       "\n",
-       "    [theme=dark] .colab-df-convert:hover {\n",
-       "      background-color: #434B5C;\n",
-       "      box-shadow: 0px 1px 3px 1px rgba(0, 0, 0, 0.15);\n",
-       "      filter: drop-shadow(0px 1px 2px rgba(0, 0, 0, 0.3));\n",
-       "      fill: #FFFFFF;\n",
-       "    }\n",
-       "  </style>\n",
-       "\n",
-       "      <script>\n",
-       "        const buttonEl =\n",
-       "          document.querySelector('#df-b707d66b-8168-47ef-997a-dfbb0d9ce2e8 button.colab-df-convert');\n",
-       "        buttonEl.style.display =\n",
-       "          google.colab.kernel.accessAllowed ? 'block' : 'none';\n",
-       "\n",
-       "        async function convertToInteractive(key) {\n",
-       "          const element = document.querySelector('#df-b707d66b-8168-47ef-997a-dfbb0d9ce2e8');\n",
-       "          const dataTable =\n",
-       "            await google.colab.kernel.invokeFunction('convertToInteractive',\n",
-       "                                                     [key], {});\n",
-       "          if (!dataTable) return;\n",
-       "\n",
-       "          const docLinkHtml = 'Like what you see? Visit the ' +\n",
-       "            '<a target=\"_blank\" href=https://colab.research.google.com/notebooks/data_table.ipynb>data table notebook</a>'\n",
-       "            + ' to learn more about interactive tables.';\n",
-       "          element.innerHTML = '';\n",
-       "          dataTable['output_type'] = 'display_data';\n",
-       "          await google.colab.output.renderOutput(dataTable, element);\n",
-       "          const docLink = document.createElement('div');\n",
-       "          docLink.innerHTML = docLinkHtml;\n",
-       "          element.appendChild(docLink);\n",
-       "        }\n",
-       "      </script>\n",
-       "    </div>\n",
-       "  </div>\n",
-       "  "
-      ]
-     },
-     "metadata": {},
-     "execution_count": 23
-    }
-   ]
-  },
-  {
-   "cell_type": "code",
-   "metadata": {
-    "colab": {
-     "base_uri": "https://localhost:8080/",
-     "height": 455
-    },
-    "id": "R_-unvKt4BzC",
-    "outputId": "a4c6d191-20ac-4ee5-9a9f-9a3796a9c295"
-   },
-   "source": [
-    "users_result"
-   ],
-   "execution_count": 24,
-   "outputs": [
-    {
-     "output_type": "execute_result",
-     "data": {
-      "text/plain": [
-       "          pearson      NDCG\n",
-       "user_id                    \n",
-       "1        0.010149  0.897007\n",
-       "10       0.023204  0.945943\n",
-       "100      0.022389  0.851947\n",
-       "101      0.131692  0.912930\n",
-       "102      0.106734  0.911586\n",
-       "...           ...       ...\n",
-       "95      -0.425661  0.861850\n",
-       "96       0.229102  0.983621\n",
-       "97       0.041533  0.941043\n",
-       "98       0.135876  0.940887\n",
-       "99       0.136496  0.917057\n",
-       "\n",
-       "[943 rows x 2 columns]"
-      ],
-      "text/html": [
-       "\n",
-       "  <div id=\"df-92c72bef-aae2-453b-a2a7-36a7136ce4d8\">\n",
-       "    <div class=\"colab-df-container\">\n",
-       "      <div>\n",
-       "<style scoped>\n",
-       "    .dataframe tbody tr th:only-of-type {\n",
-       "        vertical-align: middle;\n",
-       "    }\n",
-       "\n",
-       "    .dataframe tbody tr th {\n",
-       "        vertical-align: top;\n",
-       "    }\n",
-       "\n",
-       "    .dataframe thead th {\n",
-       "        text-align: right;\n",
-       "    }\n",
-       "</style>\n",
-       "<table border=\"1\" class=\"dataframe\">\n",
-       "  <thead>\n",
-       "    <tr style=\"text-align: right;\">\n",
-       "      <th></th>\n",
-       "      <th>pearson</th>\n",
-       "      <th>NDCG</th>\n",
-       "    </tr>\n",
-       "    <tr>\n",
-       "      <th>user_id</th>\n",
-       "      <th></th>\n",
-       "      <th></th>\n",
-       "    </tr>\n",
-       "  </thead>\n",
-       "  <tbody>\n",
-       "    <tr>\n",
-       "      <th>1</th>\n",
-       "      <td>0.010149</td>\n",
-       "      <td>0.897007</td>\n",
-       "    </tr>\n",
-       "    <tr>\n",
-       "      <th>10</th>\n",
-       "      <td>0.023204</td>\n",
-       "      <td>0.945943</td>\n",
-       "    </tr>\n",
-       "    <tr>\n",
-       "      <th>100</th>\n",
-       "      <td>0.022389</td>\n",
-       "      <td>0.851947</td>\n",
-       "    </tr>\n",
-       "    <tr>\n",
-       "      <th>101</th>\n",
-       "      <td>0.131692</td>\n",
-       "      <td>0.912930</td>\n",
-       "    </tr>\n",
-       "    <tr>\n",
-       "      <th>102</th>\n",
-       "      <td>0.106734</td>\n",
-       "      <td>0.911586</td>\n",
-       "    </tr>\n",
-       "    <tr>\n",
-       "      <th>...</th>\n",
-       "      <td>...</td>\n",
-       "      <td>...</td>\n",
-       "    </tr>\n",
-       "    <tr>\n",
-       "      <th>95</th>\n",
-       "      <td>-0.425661</td>\n",
-       "      <td>0.861850</td>\n",
-       "    </tr>\n",
-       "    <tr>\n",
-       "      <th>96</th>\n",
-       "      <td>0.229102</td>\n",
-       "      <td>0.983621</td>\n",
-       "    </tr>\n",
-       "    <tr>\n",
-       "      <th>97</th>\n",
-       "      <td>0.041533</td>\n",
-       "      <td>0.941043</td>\n",
-       "    </tr>\n",
-       "    <tr>\n",
-       "      <th>98</th>\n",
-       "      <td>0.135876</td>\n",
-       "      <td>0.940887</td>\n",
-       "    </tr>\n",
-       "    <tr>\n",
-       "      <th>99</th>\n",
-       "      <td>0.136496</td>\n",
-       "      <td>0.917057</td>\n",
-       "    </tr>\n",
-       "  </tbody>\n",
-       "</table>\n",
-       "<p>943 rows × 2 columns</p>\n",
-       "</div>\n",
-       "      <button class=\"colab-df-convert\" onclick=\"convertToInteractive('df-92c72bef-aae2-453b-a2a7-36a7136ce4d8')\"\n",
-       "              title=\"Convert this dataframe to an interactive table.\"\n",
-       "              style=\"display:none;\">\n",
-       "        \n",
-       "  <svg xmlns=\"http://www.w3.org/2000/svg\" height=\"24px\"viewBox=\"0 0 24 24\"\n",
-       "       width=\"24px\">\n",
-       "    <path d=\"M0 0h24v24H0V0z\" fill=\"none\"/>\n",
-       "    <path d=\"M18.56 5.44l.94 2.06.94-2.06 2.06-.94-2.06-.94-.94-2.06-.94 2.06-2.06.94zm-11 1L8.5 8.5l.94-2.06 2.06-.94-2.06-.94L8.5 2.5l-.94 2.06-2.06.94zm10 10l.94 2.06.94-2.06 2.06-.94-2.06-.94-.94-2.06-.94 2.06-2.06.94z\"/><path d=\"M17.41 7.96l-1.37-1.37c-.4-.4-.92-.59-1.43-.59-.52 0-1.04.2-1.43.59L10.3 9.45l-7.72 7.72c-.78.78-.78 2.05 0 2.83L4 21.41c.39.39.9.59 1.41.59.51 0 1.02-.2 1.41-.59l7.78-7.78 2.81-2.81c.8-.78.8-2.07 0-2.86zM5.41 20L4 18.59l7.72-7.72 1.47 1.35L5.41 20z\"/>\n",
-       "  </svg>\n",
-       "      </button>\n",
-       "      \n",
-       "  <style>\n",
-       "    .colab-df-container {\n",
-       "      display:flex;\n",
-       "      flex-wrap:wrap;\n",
-       "      gap: 12px;\n",
-       "    }\n",
-       "\n",
-       "    .colab-df-convert {\n",
-       "      background-color: #E8F0FE;\n",
-       "      border: none;\n",
-       "      border-radius: 50%;\n",
-       "      cursor: pointer;\n",
-       "      display: none;\n",
-       "      fill: #1967D2;\n",
-       "      height: 32px;\n",
-       "      padding: 0 0 0 0;\n",
-       "      width: 32px;\n",
-       "    }\n",
-       "\n",
-       "    .colab-df-convert:hover {\n",
-       "      background-color: #E2EBFA;\n",
-       "      box-shadow: 0px 1px 2px rgba(60, 64, 67, 0.3), 0px 1px 3px 1px rgba(60, 64, 67, 0.15);\n",
-       "      fill: #174EA6;\n",
-       "    }\n",
-       "\n",
-       "    [theme=dark] .colab-df-convert {\n",
-       "      background-color: #3B4455;\n",
-       "      fill: #D2E3FC;\n",
-       "    }\n",
-       "\n",
-       "    [theme=dark] .colab-df-convert:hover {\n",
-       "      background-color: #434B5C;\n",
-       "      box-shadow: 0px 1px 3px 1px rgba(0, 0, 0, 0.15);\n",
-       "      filter: drop-shadow(0px 1px 2px rgba(0, 0, 0, 0.3));\n",
-       "      fill: #FFFFFF;\n",
-       "    }\n",
-       "  </style>\n",
-       "\n",
-       "      <script>\n",
-       "        const buttonEl =\n",
-       "          document.querySelector('#df-92c72bef-aae2-453b-a2a7-36a7136ce4d8 button.colab-df-convert');\n",
-       "        buttonEl.style.display =\n",
-       "          google.colab.kernel.accessAllowed ? 'block' : 'none';\n",
-       "\n",
-       "        async function convertToInteractive(key) {\n",
-       "          const element = document.querySelector('#df-92c72bef-aae2-453b-a2a7-36a7136ce4d8');\n",
-       "          const dataTable =\n",
-       "            await google.colab.kernel.invokeFunction('convertToInteractive',\n",
-       "                                                     [key], {});\n",
-       "          if (!dataTable) return;\n",
-       "\n",
-       "          const docLinkHtml = 'Like what you see? Visit the ' +\n",
-       "            '<a target=\"_blank\" href=https://colab.research.google.com/notebooks/data_table.ipynb>data table notebook</a>'\n",
-       "            + ' to learn more about interactive tables.';\n",
-       "          element.innerHTML = '';\n",
-       "          dataTable['output_type'] = 'display_data';\n",
-       "          await google.colab.output.renderOutput(dataTable, element);\n",
-       "          const docLink = document.createElement('div');\n",
-       "          docLink.innerHTML = docLinkHtml;\n",
-       "          element.appendChild(docLink);\n",
-       "        }\n",
-       "      </script>\n",
-       "    </div>\n",
-       "  </div>\n",
-       "  "
-      ]
-     },
-     "metadata": {},
-     "execution_count": 24
-    }
-   ]
-  },
-  {
-   "cell_type": "markdown",
-   "metadata": {
-    "id": "wBeOgvjY2ECV"
-   },
-   "source": [
-    "# Other modules: export splitted dataset and methodology module\n",
-    "\n",
-    "*    During recommendation phase we have already seen how to split the dataset. We will see a further example on how to split the dataset by considering only some users and how to export said splitted dataset.\n",
-    "*    A peculiar parameter may be changed in the recommendation phase, the `methodology` parameter: it enables you to choose which items need to be predicted using a specific methodology. We'll see how to use it manually and how to export its output."
-   ]
-  },
-  {
-   "cell_type": "markdown",
-   "metadata": {
-    "id": "F6rHhaW-AXN_"
-   },
-   "source": [
-    "## Split dataset"
-   ]
-  },
-  {
-   "cell_type": "markdown",
-   "metadata": {
-    "id": "sDYYVUWM2hZi"
-   },
-   "source": [
-    "In this example we split with a KFold all the users having a **mean average score >= 3.5**:\n",
-    "\n",
-    "\n"
-   ]
-  },
-  {
-   "cell_type": "code",
-   "metadata": {
-    "id": "81yNWR0p2baT",
-    "colab": {
-     "base_uri": "https://localhost:8080/"
-    },
-    "outputId": "9299f4fd-0e2b-4acb-f856-e4187097bdd4"
-   },
-   "source": [
-    "import statistics\n",
-    "\n",
-    "# valid_users will contain all users that have a mean average score given >= 3.5\n",
-    "valid_users = set()\n",
-    "\n",
-    "all_users = set(ratings.user_idx_column)\n",
-    "for u in all_users:\n",
-    "  user_ratings = ratings.get_user_interactions(u)\n",
-    "  all_users_scores = user_ratings[:, 2]\n",
-    "  if statistics.mean(all_users_scores) >= 3.5:\n",
-    "    valid_users.add(u)\n",
-    "\n",
-    "\n",
-    "# Print the length of the two sets to check that they are different\n",
-    "print(f\"n_valid_users = {len(valid_users)}\")\n",
-    "print(f\"n_all_users = {len(all_users)}\")"
-   ],
-   "execution_count": 28,
-   "outputs": [
-    {
-     "output_type": "stream",
-     "name": "stdout",
-     "text": [
-      "n_valid_users = 575\n",
-      "n_all_users = 943\n"
-     ]
-    }
-   ]
-  },
-  {
-   "cell_type": "code",
-   "metadata": {
-    "colab": {
-     "base_uri": "https://localhost:8080/"
-    },
-    "id": "8SeA6PTI411J",
-    "outputId": "9fa654e8-fa55-4b24-92e2-103770dfd036"
-   },
-   "source": [
-    "part_technique = rs.KFoldPartitioning(n_splits=3)\n",
-    "\n",
-    "train_list, test_list = part_technique.split_all(ratings,\n",
-    "                                                 user_list=valid_users)"
-   ],
-   "execution_count": 30,
-   "outputs": [
-    {
-     "output_type": "stream",
-     "name": "stderr",
-     "text": [
-      "Performing KFoldPartitioning:  100%|██████████| 575/575 [00:00<00:00]\n"
-     ]
-    }
-   ]
-  },
-  {
-   "cell_type": "markdown",
-   "metadata": {
-    "id": "puqxwcMo_41H"
-   },
-   "source": [
-    "We can check the training and test set of the first split:  \n"
-   ]
-  },
-  {
-   "cell_type": "code",
-   "metadata": {
-    "colab": {
-     "base_uri": "https://localhost:8080/"
-    },
-    "id": "_zxUsgcE_zGv",
-    "outputId": "a978a0b8-c11d-49d6-9443-3f79b6a0d2b0"
-   },
-   "source": [
-    "first_train = train_list[0]\n",
-    "first_test = test_list[0]\n",
-    "\n",
-    "print(\"First split - train set:\\n\")\n",
-    "print(first_train)\n",
-    "print(\"--------------------------------\")\n",
-    "print(\"\\nFirst split - test set:\\n\")\n",
-    "print(first_test)"
-   ],
-   "execution_count": 31,
-   "outputs": [
-    {
-     "output_type": "stream",
-     "name": "stdout",
-     "text": [
-      "First split - train set:\n",
-      "\n",
-      "      user_id item_id  score\n",
-      "0         196     242    3.0\n",
-      "1         196     381    4.0\n",
-      "2         196     306    4.0\n",
-      "3         196     238    4.0\n",
-      "4         196      25    4.0\n",
-      "...       ...     ...    ...\n",
-      "36817     941     763    3.0\n",
-      "36818     941     298    5.0\n",
-      "36819     941     919    5.0\n",
-      "36820     941     273    3.0\n",
-      "36821     941     294    4.0\n",
-      "\n",
-      "[36822 rows x 3 columns]\n",
-      "--------------------------------\n",
-      "\n",
-      "First split - test set:\n",
-      "\n",
-      "      user_id item_id  score\n",
-      "0         196     393    4.0\n",
-      "1         196     251    3.0\n",
-      "2         196     655    5.0\n",
-      "3         196      67    5.0\n",
-      "4         196     663    5.0\n",
-      "...       ...     ...    ...\n",
-      "18680     941     222    2.0\n",
-      "18681     941     408    5.0\n",
-      "18682     941     300    4.0\n",
-      "18683     941       1    5.0\n",
-      "18684     941    1007    4.0\n",
-      "\n",
-      "[18685 rows x 3 columns]\n"
-     ]
-    }
-   ]
-  },
-  {
-   "cell_type": "markdown",
-   "source": [
-    "Each object in the two lists is a **Rating** object, which has a useful exporting method `to_csv()`"
-   ],
-   "metadata": {
-    "id": "_jmsk35NJWQ3"
-   }
-  },
-  {
-   "cell_type": "code",
-   "source": [
-    "first_train.to_csv(file_name='exported_split_train')\n",
-    "first_test.to_csv(file_name='exported_split_test')"
-   ],
-   "metadata": {
-    "id": "JHuPP2bxJjED"
-   },
-   "execution_count": 32,
-   "outputs": []
-  },
-  {
-   "cell_type": "markdown",
-   "metadata": {
-    "id": "st2i48dXBpZ3"
-   },
-   "source": [
-    "## Methodology module"
-   ]
-  },
-  {
-   "cell_type": "markdown",
-   "metadata": {
-    "id": "NknvogOFCLp7"
-   },
-   "source": [
-    "During recommendation phase, it is also possible to specify an optional parameter in the `rank()` or `fit_rank()` method, called ***methodology***, for choosing which items must be ranked.\n",
-    "For each target user **u**, the following 4 different methodologies are available for defining those lists:\n",
-    "\n",
-    "1.   **TestRatings** (default): the list of items to be evaluated consists of items rated by u in the test set\n",
-    "2.   **TestItems**: every item in the test set of every user except those in the training set of the target user will be predicted\n",
-    "3.   **TrainingItems**: every item in the training set of every user will be predicted except those in the training set of the target user\n",
-    "4.   **AllItems**: the whole set of items, except those in the training set of the target user, will be predicted\n",
-    "\n",
-    "More information on [this paper](https://repositorio.uam.es/bitstream/handle/10486/665121/precision-oriented_bellogin_recsys_2011_ps.pdf;jsessionid=85982302D4DA9FF4DD7F21E4AC4F3391?sequence=1).\n"
-   ]
-  },
-  {
-   "cell_type": "markdown",
-   "source": [
-    "If you have multiple splits you need to iterate over your train set and test set, since the `filter_all()` method of each methodology works on a single pair of train set and test set\n",
-    "\n",
-    "* You must call the `setup()` method before calling the `filter_all()` one!\n",
-    "\n"
-   ],
-   "metadata": {
-    "id": "xbBAXD5ZMVIp"
-   }
-  },
-  {
-   "cell_type": "code",
-   "metadata": {
-    "colab": {
-     "base_uri": "https://localhost:8080/"
-    },
-    "id": "CjtUGJoiEhpo",
-    "outputId": "1766b137-f52e-49c9-efb7-72f6ba47f864"
-   },
-   "source": [
-    "test_r = rs.TestRatingsMethodology().setup(first_train, first_test).filter_all(first_train, first_test)\n",
-    "\n",
-    "train_i = rs.TrainingItemsMethodology().setup(first_train, first_test).filter_all(first_train, first_test)"
-   ],
-   "execution_count": 35,
-   "outputs": [
-    {
-     "output_type": "stream",
-     "name": "stderr",
-     "text": [
-      "Filtering items based on TestRatingsMethodology:  100%|██████████| 575/575 [00:00<00:00]\n",
-      "Filtering items based on TrainingItemsMethodology:  100%|██████████| 575/575 [00:00<00:00]\n"
-     ]
-    }
-   ]
-  },
-  {
-   "cell_type": "markdown",
-   "metadata": {
-    "id": "4R1xu8mCF6sK"
-   },
-   "source": [
-    "The output of the `filter_all()` method is a list of pandas DataFrame (one for every split in the split_list), so they can easily be exported to .csv, .tsv, etc.\n",
-    "\n",
-    "Let's check the item to predict with the test ratings methodology for the first split:"
-   ]
-  },
-  {
-   "cell_type": "code",
-   "metadata": {
-    "colab": {
-     "base_uri": "https://localhost:8080/"
-    },
-    "id": "oyGcZ-50Hgrj",
-    "outputId": "8b870fd3-1f81-43bc-d203-71f1736dd6f5"
-   },
-   "source": [
-    "print(test_r)"
-   ],
-   "execution_count": 36,
-   "outputs": [
-    {
-     "output_type": "stream",
-     "name": "stdout",
-     "text": [
-      "      user_id item_id\n",
-      "0         196     393\n",
-      "1         196     251\n",
-      "2         196     655\n",
-      "3         196      67\n",
-      "4         196     663\n",
-      "...       ...     ...\n",
-      "18680     941     222\n",
-      "18681     941     408\n",
-      "18682     941     300\n",
-      "18683     941       1\n",
-      "18684     941    1007\n",
-      "\n",
-      "[18685 rows x 2 columns]\n"
-     ]
-    }
-   ]
-  },
-  {
-   "cell_type": "markdown",
-   "source": [
-    "## Report module"
-   ],
-   "metadata": {
-    "id": "XHYkCpFUgBtZ"
-   }
-  },
-  {
-   "cell_type": "markdown",
-   "source": [
-    "Via the `Report` class, you can generate several ***yml*** files containing all the parameters passed to key classes and functions during your experiment.\n",
-    "\n",
-    "The mentioned class is very flexible and it is able to document various parts of the experiment, based on the module you use:\n",
-    "\n",
-    "* You can document how you preprocessed items and complexly represented them via the *Content Analyzer*\n",
-    "* Or maybe the experimental setup of your recommendation pipeline by passing key objects of it to the Report class\n",
-    "* And lastly how you evaluated your recommender systems and on which metrics\n",
-    "\n",
-    "The aim is to give you all the tools to ***reproduce*** the experiment also in a different experimental setup"
-   ],
-   "metadata": {
-    "id": "thWR8EOugHZg"
-   }
-  },
-  {
-   "cell_type": "markdown",
-   "source": [
-    "First we import the utils package which contains the `Report` class"
-   ],
-   "metadata": {
-    "id": "kWFlxu9jirze"
-   }
-  },
-  {
-   "cell_type": "code",
-   "source": [
-    "from clayrs import utils as ut"
-   ],
-   "metadata": {
-    "id": "jDEHRrXAgDXU"
-   },
-   "execution_count": 37,
-   "outputs": []
-  },
-  {
-   "cell_type": "markdown",
-   "source": [
-    "Then you can instantiate the Report class. It needs the following parameters:\n",
-    "* ***output_dir***: where the reports generated will be stored, by default it points to the current directory **('.')**\n",
-    "* ***ca_report_filename***: how to rename the report of the content analyzer (if one is generated). Default is **'ca_report'**\n",
-    "* ***rs_report_filename***: how to rename the report of the recsys module (if one is generated). Default is **'rs_report'**\n",
-    "* ***eva_report_filename***: how to rename the report of the evaluation module (if one is generated). Default is **'eva_report'**"
-   ],
-   "metadata": {
-    "id": "UQUiYnnjiyAq"
-   }
-  },
-  {
-   "cell_type": "code",
-   "source": [
-    "# in this case we are satisfied with the default parameters\n",
-    "rep = ut.Report()"
-   ],
-   "metadata": {
-    "id": "X_Vnei_dixcb"
-   },
-   "execution_count": 38,
-   "outputs": []
-  },
-  {
-   "cell_type": "markdown",
-   "source": [
-    "Then simply call the *yaml()* method which will produce the three yaml reports.\n",
-    "\n",
-    "\n",
-    "> You need to pass to it the objects instantiated and used to execute your experiment. For the recsys module and the evaluation module you first need to perform the actual experiment before you are able to obtain a report for them\n",
-    "\n",
-    "All the parameters of the function are *optional* so that you decide for which module a yaml report must be produced, in case you performed a partial experiment and only used *some* of the modules offered by the framework"
-   ],
-   "metadata": {
-    "id": "KWsICicGkeVF"
-   }
-  },
-  {
-   "cell_type": "code",
-   "source": [
-    "# In this case we generate a full report for the three modules used in the\n",
-    "# experiment in this notebook\n",
-    "rep.yaml(content_analyzer=content_analyzer,\n",
-    "         original_ratings=ratings,\n",
-    "         partitioning_technique=kf,\n",
-    "         recsys=cbrs,\n",
-    "         eval_model=em)"
-   ],
-   "metadata": {
-    "id": "D-liANM5kTn_"
-   },
-   "execution_count": 39,
-   "outputs": []
-  },
-  {
-   "cell_type": "markdown",
-   "source": [
-    "The three yml files are generated in the current directory"
-   ],
-   "metadata": {
-    "id": "TA7sgavnlpum"
-   }
-  },
-  {
-   "cell_type": "code",
-   "source": [
-    "import os\n",
-    "\n",
-    "assert os.path.isfile('ca_report.yml')\n",
-    "assert os.path.isfile('rs_report.yml')\n",
-    "assert os.path.isfile('eva_report.yml')"
-   ],
-   "metadata": {
-    "id": "Ms8KI8WAlyNO"
-   },
-   "execution_count": 40,
-   "outputs": []
-  }
- ]
-=======
   "cells": [
     {
       "cell_type": "markdown",
@@ -4854,5 +2444,4 @@
       "outputs": []
     }
   ]
->>>>>>> e9b06cf3
 }